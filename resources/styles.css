--- conflicted
+++ resolved
@@ -14,7 +14,7 @@
 }
 
 /*
-! tailwindcss v3.3.2 | MIT License | https://tailwindcss.com
+! tailwindcss v3.3.3 | MIT License | https://tailwindcss.com
 */
 
 /*
@@ -205,6 +205,10 @@
 select,
 textarea {
   font-family: inherit;
+  /* 1 */
+  font-feature-settings: inherit;
+  /* 1 */
+  font-variation-settings: inherit;
   /* 1 */
   font-size: 100%;
   /* 1 */
@@ -357,6 +361,14 @@
 }
 
 /*
+Reset default styling for dialogs.
+*/
+
+dialog {
+  padding: 0;
+}
+
+/*
 Prevent resizing textareas horizontally by default.
 */
 
@@ -437,7 +449,7 @@
   display: none;
 }
 
-[type='text'],[type='email'],[type='url'],[type='password'],[type='number'],[type='date'],[type='datetime-local'],[type='month'],[type='search'],[type='tel'],[type='time'],[type='week'],[multiple],textarea,select {
+[type='text'],input:where(:not([type])),[type='email'],[type='url'],[type='password'],[type='number'],[type='date'],[type='datetime-local'],[type='month'],[type='search'],[type='tel'],[type='time'],[type='week'],[multiple],textarea,select {
   -webkit-appearance: none;
      -moz-appearance: none;
           appearance: none;
@@ -454,7 +466,7 @@
   --tw-shadow: 0 0 #0000;
 }
 
-[type='text']:focus, [type='email']:focus, [type='url']:focus, [type='password']:focus, [type='number']:focus, [type='date']:focus, [type='datetime-local']:focus, [type='month']:focus, [type='search']:focus, [type='tel']:focus, [type='time']:focus, [type='week']:focus, [multiple]:focus, textarea:focus, select:focus {
+[type='text']:focus, input:where(:not([type])):focus, [type='email']:focus, [type='url']:focus, [type='password']:focus, [type='number']:focus, [type='date']:focus, [type='datetime-local']:focus, [type='month']:focus, [type='search']:focus, [type='tel']:focus, [type='time']:focus, [type='week']:focus, [multiple]:focus, textarea:focus, select:focus {
   outline: 2px solid transparent;
   outline-offset: 2px;
   --tw-ring-inset: var(--tw-empty,/*!*/ /*!*/);
@@ -500,7 +512,7 @@
           print-color-adjust: exact;
 }
 
-[multiple] {
+[multiple],[size]:where(select:not([size="1"])) {
   background-image: initial;
   background-position: initial;
   background-repeat: unset;
@@ -870,24 +882,12 @@
   margin-bottom: 0.5rem;
 }
 
-.my-\[8px\] {
-  margin-top: 8px;
-  margin-bottom: 8px;
-}
-
-.ml-5 {
-  margin-left: 1.25rem;
-}
-
-.mr-\[8px\] {
-  margin-right: 8px;
-<<<<<<< HEAD
-=======
+.mr-4 {
+  margin-right: 1rem;
 }
 
 .mr-auto {
   margin-right: auto;
->>>>>>> 06fed63d
 }
 
 .mt-2 {
@@ -1240,6 +1240,10 @@
   padding-left: 22px;
 }
 
+.pr-3 {
+  padding-right: 0.75rem;
+}
+
 .pr-4 {
   padding-right: 1rem;
 }
@@ -1291,6 +1295,11 @@
 .text-gray-400 {
   --tw-text-opacity: 1;
   color: rgb(156 163 175 / var(--tw-text-opacity));
+}
+
+.text-gray-500 {
+  --tw-text-opacity: 1;
+  color: rgb(107 114 128 / var(--tw-text-opacity));
 }
 
 .text-gray-900 {
@@ -1432,13 +1441,6 @@
   cursor: pointer;
 }
 
-<<<<<<< HEAD
-.hover\:border-ifcjs-200:hover {
-  border-color: var(--primary-color);
-}
-
-=======
->>>>>>> 06fed63d
 .hover\:bg-\[\#55A014\]:hover {
   --tw-bg-opacity: 1;
   background-color: rgb(85 160 20 / var(--tw-bg-opacity));
