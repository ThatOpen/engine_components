--- conflicted
+++ resolved
@@ -1,11 +1,7 @@
 {
   "name": "@thatopen/components-front",
   "description": "Collection of frontend tools to author BIM apps.",
-<<<<<<< HEAD
   "version": "2.3.0-alpha.16",
-=======
-  "version": "2.2.2",
->>>>>>> d46b0efb
   "author": "That Open Company",
   "contributors": [
     "Antonio Gonzalez Viegas (https://github.com/agviegas)",
