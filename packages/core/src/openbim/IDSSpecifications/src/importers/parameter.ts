import { IDSFacetParameter } from "../types";

export const getParameterValue = (
  property: any,
  parseNumericString: boolean = true,
) => {
  if (!property) return undefined;
  const result: Partial<IDSFacetParameter> = {};

  if ("simpleValue" in property) {
    result.type = "simple";
    result.parameter = property.simpleValue;
  }

  if ("restriction" in property) {
    const restriction = property.restriction;
    const keys = Object.keys(restriction);

    if ("pattern" in restriction) {
      result.type = "pattern";
      result.parameter = restriction.pattern.value;
    }
    if ("enumeration" in restriction) {
      result.type = "enumeration";
      const enumeration = restriction.enumeration.map(
<<<<<<< HEAD
        ({ value }: { value: string }) => {
          if (restriction.base.includes("string")) return String(value);
          if (
            restriction.base.includes("integer") ||
            restriction.base.includes("double")
          )
            return Number(value);
          return value;
        },
=======
        ({ value }: { value: string }) =>
          parseNumericString ? value : String(value),
>>>>>>> 5c79467a
      );
      result.parameter = enumeration;
    }
    if (
      keys.some((key) =>
        [
          "minInclusive",
          "minExclusive",
          "maxInclusive",
          "maxExclusive",
        ].includes(key),
      )
    ) {
      result.type = "bounds";

      const parameter: {
        min?: number;
        minInclusive?: boolean;
        max?: number;
        maxInclusive?: boolean;
      } = {};

      const minKey = keys.find((key) => key.includes("min"));
      const maxKey = keys.find((key) => key.includes("max"));

      if (minKey) {
        parameter.minInclusive = minKey === "minInclusive";
        parameter.min = restriction[minKey].value;
      }

      if (maxKey) {
        parameter.maxInclusive = maxKey === "maxInclusive";
        parameter.max = restriction[maxKey].value;
      }

      result.parameter = parameter;
    }
    if (
      keys.some((key) => ["minLength", "length", "maxLength"].includes(key))
    ) {
      result.type = "length";
      const parameter: {
        min?: number;
        length?: number;
        max?: number;
      } = {};

      if (restriction.length !== undefined) {
        parameter.length = restriction.length.value;
      }

      if (restriction.minLength !== undefined) {
        parameter.min = restriction.minLength.value;
      }

      if (restriction.maxLength !== undefined) {
        parameter.max = restriction.maxLength.value;
      }

      result.parameter = parameter;
    }
  }

  if (result.parameter === undefined) return undefined;
  return result as IDSFacetParameter;
};<|MERGE_RESOLUTION|>--- conflicted
+++ resolved
@@ -23,7 +23,6 @@
     if ("enumeration" in restriction) {
       result.type = "enumeration";
       const enumeration = restriction.enumeration.map(
-<<<<<<< HEAD
         ({ value }: { value: string }) => {
           if (restriction.base.includes("string")) return String(value);
           if (
@@ -33,10 +32,6 @@
             return Number(value);
           return value;
         },
-=======
-        ({ value }: { value: string }) =>
-          parseNumericString ? value : String(value),
->>>>>>> 5c79467a
       );
       result.parameter = enumeration;
     }
