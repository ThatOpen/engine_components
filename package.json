{
  "name": "openbim-components",
  "version": "1.0.0-alpha.8",
  "main": "index.js",
  "author": "harry collin, antonio gonzalez viegas",
  "license": "MIT",
  "packageManager": "yarn@3.2.1",
  "scripts": {
    "test": "jest",
    "build": "node resources/cleaner.js && tsc && yarn build-examples && tailwindcss build -i src/ui/UIManager/top.css -o resources/styles.css",
    "build-css": "tailwindcss build -i src/ui/UIManager/top.css -o src/index.css",
    "build-examples": "rollup -c resources/rollup.config.js",
    "publish-repo": "cpy package.json dist && cd dist && npm publish",
    "publish-repo-alpha": "cpy package.json dist && cd dist && npm publish --tag alpha"
  },
  "devDependencies": {
    "@rollup/plugin-commonjs": "^22.0.2",
    "@rollup/plugin-node-resolve": "^14.1.0",
    "@tailwindcss/forms": "^0.5.3",
<<<<<<< HEAD
    "@types/jest": "^27.0.0",
=======
    "@types/jest": "27.0.0",
>>>>>>> 8b946bc7
    "@types/node": "^14.14.31",
    "@types/three": "^0.143.0",
    "@typescript-eslint/eslint-plugin": "^4.27.0",
    "@typescript-eslint/parser": "^4.27.0",
    "cpy-cli": "^3.1.1",
    "eslint": "^7.28.0",
    "eslint-config-airbnb-base": "^14.2.1",
    "eslint-config-prettier": "^8.3.0",
    "eslint-plugin-import": "^2.23.4",
    "eslint-plugin-prettier": "^3.4.0",
    "jest": "^27.0.4",
    "prettier": "^2.3.1",
    "rollup": "^2.79.1",
    "ts-jest": "^27.0.3",
    "ts-node": "^10.0.0",
    "typescript": "^4.3.2"
  },
  "dependencies": {
    "@popperjs/core": "latest",
    "bim-fragment": "latest",
    "camera-controls": "^1.36.0",
    "dexie": "^3.2.3",
    "dxf-viewer": "^1.0.27",
    "stats.js": "^0.17.0",
    "tailwindcss": "^3.3.2",
    "three": "0.135",
    "three-mesh-bvh": "^0.5.15",
    "web-ifc": "^0.0.39"
  }
}<|MERGE_RESOLUTION|>--- conflicted
+++ resolved
@@ -17,11 +17,7 @@
     "@rollup/plugin-commonjs": "^22.0.2",
     "@rollup/plugin-node-resolve": "^14.1.0",
     "@tailwindcss/forms": "^0.5.3",
-<<<<<<< HEAD
-    "@types/jest": "^27.0.0",
-=======
     "@types/jest": "27.0.0",
->>>>>>> 8b946bc7
     "@types/node": "^14.14.31",
     "@types/three": "^0.143.0",
     "@typescript-eslint/eslint-plugin": "^4.27.0",
