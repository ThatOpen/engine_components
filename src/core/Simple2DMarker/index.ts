--- conflicted
+++ resolved
@@ -1,6 +1,5 @@
 import * as THREE from "three";
 import { CSS2DObject } from "three/examples/jsm/renderers/CSS2DRenderer";
-import * as THREE from "three";
 import { Hideable, Disposable, Event } from "../../base-types";
 import { Component } from "../../base-types/component";
 import { Components } from "../Components";
@@ -28,11 +27,7 @@
   constructor(
     components: Components,
     marker?: HTMLElement,
-<<<<<<< HEAD
-    scene?: THREE.Group | THREE.Scene
-=======
     parent?: THREE.Object3D
->>>>>>> 8ce261d2
   ) {
     super(components);
     let _marker: HTMLElement;
@@ -44,13 +39,8 @@
         "w-[15px] h-[15px] border-3 border-solid border-red-600";
     }
     this._marker = new CSS2DObject(_marker);
-<<<<<<< HEAD
-    if (scene) {
-      scene.add(this._marker);
-=======
     if (parent) {
       parent.add(this._marker);
->>>>>>> 8ce261d2
     } else {
       this.components.scene.get().add(this._marker);
     }
