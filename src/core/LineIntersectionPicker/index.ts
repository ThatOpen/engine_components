import { Line, Raycaster, Vector3 } from "three";
import { Component, Event, Mouse, Updateable } from "../../base-types";
import { Components } from "../Components";
import { CSS2DObject } from "three/examples/jsm/renderers/CSS2DRenderer";
<<<<<<< HEAD
import * as math from "mathjs";
=======
>>>>>>> 8969ecb0

interface LineIntersectionPickerConfig {
  snapDistance: number;
}

export class LineIntersectionPicker
  extends Component<Vector3 | null>
  implements Updateable
{
  name: string = "LineIntersectionPicker";
  afterUpdate: Event<LineIntersectionPicker> = new Event();
  beforeUpdate: Event<LineIntersectionPicker> = new Event();
  private _pickedPoint: Vector3 | null = null;
  private _config!: LineIntersectionPickerConfig;
  private _enabled!: boolean;
  private _components: Components;
  private _marker: CSS2DObject;
  private _raycaster = new Raycaster();
  private _mouse: Mouse;
  private _originVector = new Vector3();

  set enabled(value: boolean) {
    this._enabled = value;
    if (!value) {
      this._pickedPoint = null;
    }
  }

  get enabled() {
    return this._enabled;
  }

  constructor(
    components: Components,
    config?: Partial<LineIntersectionPickerConfig>
  ) {
    super();
    this._components = components;
    this.config = {
      snapDistance: 0.25,
      ...config,
    };
    if (this._raycaster.params.Line) {
      this._raycaster.params.Line.threshold = 0.2;
    }
    this._mouse = new Mouse(components.renderer.get().domElement);
    const marker = document.createElement("div");
    marker.className = "w-[15px] h-[15px] border-3 border-solid border-red-500";
    this._marker = new CSS2DObject(marker);
    this._marker.visible = false;
    this._components.scene.get().add(this._marker);
    this.enabled = false;
  }

  set config(value: Partial<LineIntersectionPickerConfig>) {
    this._config = { ...this._config, ...value };
  }

  get config() {
    return this._config;
  }

<<<<<<< HEAD
  /** {@link Updateable.update} */
  update() {
    if (!this.enabled) {
      return;
    }
    this.beforeUpdate.trigger(this);

    this._raycaster.setFromCamera(
      this._mouse.position,
      this._components.camera.get()
    );
    const lines = this._components.meshes.filter(
      (mesh) => mesh instanceof Line
    );
    const intersects = this._raycaster.intersectObjects(lines);
=======
    /** {@link Updateable.update} */
    update() {
        if (!this.enabled) {return}
        this.beforeUpdate.trigger(this)
        
        this._raycaster.setFromCamera(this._mouse.position, this._components.camera.get())
        //@ts-ignore
        const lines = this._components.meshes.filter( mesh => mesh.isLine )
        const intersects = this._raycaster.intersectObjects(lines)
        
        // console.log(intersects)
        if (intersects.length !== 2) {
            this._pickedPoint = null
            this.updateMarker()
            return
        }
        
        // if (!intersects[0].index || !intersects[1].index) {return}
        const lineA = intersects[0].object as Line
        const lineB = intersects[1].object as Line
        const indices = [intersects[0].index, intersects[1].index] as number[]
        const hitPoint = new Vector3().copy(intersects[0].point).add(intersects[1].point).multiplyScalar(0.5)
        const isSameElement = lineA.uuid === lineB.uuid
        if (isSameElement) {
            const line = lineA
            const pos = line.geometry.getAttribute("position")
            const vectorA = new Vector3().fromBufferAttribute(pos, indices[0])
            const vectorB = new Vector3().fromBufferAttribute(pos, indices[0] + 1)
            const vectorC = new Vector3().fromBufferAttribute(pos, indices[1])
            const vectorD = new Vector3().fromBufferAttribute(pos, indices[1] + 1)
            const point = this.findIntersection(vectorA, vectorB, vectorC, vectorD)
            if (!point) {return}
            this._pickedPoint = point
            if (this._pickedPoint.distanceTo(hitPoint) > 0.25) {return}
            this.updateMarker()
        } else {
            const pos1 = lineA.geometry.getAttribute("position")
            const pos2 = lineB.geometry.getAttribute("position")
            const vectorA =  new Vector3().fromBufferAttribute(pos1, indices[0])
            const vectorB =  new Vector3().fromBufferAttribute(pos1, indices[0] + 1)
            const vectorC =  new Vector3().fromBufferAttribute(pos2, indices[1])
            const vectorD =  new Vector3().fromBufferAttribute(pos2, indices[1] + 1)
            const point = this.findIntersection(vectorA, vectorB, vectorC, vectorD)
            if (!point) {return}
            this._pickedPoint = point
            if (this._pickedPoint.distanceTo(hitPoint) > 0.25) {return}
            this.updateMarker()
        }
>>>>>>> 8969ecb0

    if (intersects.length < 2) {
      this._pickedPoint = null;
      this.updateMarker();
      return;
    }

<<<<<<< HEAD
    // if (!intersects[0].index || !intersects[1].index) {return}
    const lineA = intersects[0].object as Line;
    const lineB = intersects[1].object as Line;
    const indices = [intersects[0].index, intersects[1].index] as number[];
    const hitPoint = new Vector3()
      .copy(intersects[0].point)
      .add(intersects[1].point)
      .multiplyScalar(0.5);
    const isSameElement = lineA.uuid === lineB.uuid;
    if (isSameElement) {
      const line = lineA;
      const pos = line.geometry.getAttribute("position");
      const vectorA = new Vector3().fromBufferAttribute(pos, indices[0]);
      const vectorB = new Vector3().fromBufferAttribute(pos, indices[0] + 1);
      const vectorC = new Vector3().fromBufferAttribute(pos, indices[1]);
      const vectorD = new Vector3().fromBufferAttribute(pos, indices[1] + 1);
      const point = math.intersect(
        [vectorA.x, vectorA.y, vectorA.z],
        [vectorB.x, vectorB.y, vectorB.z],
        [vectorC.x, vectorC.y, vectorC.z],
        [vectorD.x, vectorD.y, vectorD.z]
      ) as number[] | null;
      if (!point) {
        return;
      }
      this._pickedPoint = new Vector3(point[0], point[1], point[2]);
      if (this._pickedPoint.distanceTo(hitPoint) > 0.25) {
        return;
      }
      this.updateMarker();
    } else {
      const pos1 = lineA.geometry.getAttribute("position");
      const pos2 = lineB.geometry.getAttribute("position");
      const vectorA = new Vector3().fromBufferAttribute(pos1, indices[0]);
      const vectorB = new Vector3().fromBufferAttribute(pos1, indices[0] + 1);
      const vectorC = new Vector3().fromBufferAttribute(pos2, indices[1]);
      const vectorD = new Vector3().fromBufferAttribute(pos2, indices[1] + 1);
      const point = math.intersect(
        [vectorA.x, vectorA.y, vectorA.z],
        [vectorB.x, vectorB.y, vectorB.z],
        [vectorC.x, vectorC.y, vectorC.z],
        [vectorD.x, vectorD.y, vectorD.z]
      ) as number[] | null;
      if (!point) {
        return;
      }
      this._pickedPoint = new Vector3(point[0], point[1], point[2]);
      if (this._pickedPoint.distanceTo(hitPoint) > 0.25) {
        return;
      }
      this.updateMarker();
=======
    private findIntersection(p1: Vector3, p2: Vector3, p3: Vector3, p4: Vector3) {
        const line1Dir = p2.sub(p1)
        const line2Dir = p4.sub(p3)
        const lineDirCross = new Vector3().crossVectors(line1Dir, line2Dir)
        const denominator = lineDirCross.lengthSq()
        if (denominator === 0) {return null}
        const lineToPoint = p3.sub(p1)
        const lineToPointCross = new Vector3().crossVectors(lineDirCross, lineToPoint)
        const t1 = lineToPointCross.dot(line2Dir) / denominator
        const intersectionPoint = new Vector3().addVectors(p1, line1Dir.multiplyScalar(t1))
        return intersectionPoint
    }  

    private updateMarker() {
        this._marker.visible = this._pickedPoint? true : false
        this._marker.position.copy(this._pickedPoint?? this._originVector)
>>>>>>> 8969ecb0
    }

    this.afterUpdate.trigger(this);
  }

  private updateMarker() {
    this._marker.visible = this._pickedPoint ? true : false;
    this._marker.position.copy(this._pickedPoint ?? this._originVector);
  }

  get(): Vector3 | null {
    return this._pickedPoint;
  }
}<|MERGE_RESOLUTION|>--- conflicted
+++ resolved
@@ -2,106 +2,76 @@
 import { Component, Event, Mouse, Updateable } from "../../base-types";
 import { Components } from "../Components";
 import { CSS2DObject } from "three/examples/jsm/renderers/CSS2DRenderer";
-<<<<<<< HEAD
-import * as math from "mathjs";
-=======
->>>>>>> 8969ecb0
 
 interface LineIntersectionPickerConfig {
-  snapDistance: number;
+    snapDistance: number
 }
 
-export class LineIntersectionPicker
-  extends Component<Vector3 | null>
-  implements Updateable
-{
-  name: string = "LineIntersectionPicker";
-  afterUpdate: Event<LineIntersectionPicker> = new Event();
-  beforeUpdate: Event<LineIntersectionPicker> = new Event();
-  private _pickedPoint: Vector3 | null = null;
-  private _config!: LineIntersectionPickerConfig;
-  private _enabled!: boolean;
-  private _components: Components;
-  private _marker: CSS2DObject;
-  private _raycaster = new Raycaster();
-  private _mouse: Mouse;
-  private _originVector = new Vector3();
+export class LineIntersectionPicker extends Component<Vector3|null> implements Updateable {
 
-  set enabled(value: boolean) {
-    this._enabled = value;
-    if (!value) {
-      this._pickedPoint = null;
+    name: string = "LineIntersectionPicker"
+    afterUpdate: Event<LineIntersectionPicker> = new Event()
+    beforeUpdate: Event<LineIntersectionPicker> = new Event()
+    private _pickedPoint: Vector3 | null = null
+    private _config!: LineIntersectionPickerConfig
+    private _enabled!: boolean
+    private _components: Components;
+    private _marker: CSS2DObject;
+    private _raycaster = new Raycaster()
+    private _mouse: Mouse
+    private _originVector = new Vector3()
+
+    set enabled(value: boolean) {
+        this._enabled = value
+        if (!value) {this._pickedPoint = null}
     }
-  }
 
-  get enabled() {
-    return this._enabled;
-  }
+    get enabled() {
+        return this._enabled
+    }
 
-  constructor(
-    components: Components,
-    config?: Partial<LineIntersectionPickerConfig>
-  ) {
-    super();
-    this._components = components;
-    this.config = {
-      snapDistance: 0.25,
-      ...config,
-    };
-    if (this._raycaster.params.Line) {
-      this._raycaster.params.Line.threshold = 0.2;
+    constructor(components: Components, config?: Partial<LineIntersectionPickerConfig>) {
+        super()
+        this._components = components
+        this.config = {
+            snapDistance: 0.25,
+            ...config
+        }
+        if (this._raycaster.params.Line) { this._raycaster.params.Line.threshold = 0.2 }
+        this._mouse = new Mouse(components.renderer.get().domElement)
+        const marker = document.createElement("div")
+        marker.className = "w-[15px] h-[15px] border-3 border-solid border-red-500"
+        this._marker = new CSS2DObject(marker)
+        this._marker.visible = false
+        this._components.scene.get().add(this._marker)
+        this.enabled = false
     }
-    this._mouse = new Mouse(components.renderer.get().domElement);
-    const marker = document.createElement("div");
-    marker.className = "w-[15px] h-[15px] border-3 border-solid border-red-500";
-    this._marker = new CSS2DObject(marker);
-    this._marker.visible = false;
-    this._components.scene.get().add(this._marker);
-    this.enabled = false;
-  }
 
-  set config(value: Partial<LineIntersectionPickerConfig>) {
-    this._config = { ...this._config, ...value };
-  }
+    set config(value: Partial<LineIntersectionPickerConfig>) {
+        this._config = {...this._config, ...value}
+    }
 
-  get config() {
-    return this._config;
-  }
+    get config() {
+        return this._config
+    }
 
-<<<<<<< HEAD
-  /** {@link Updateable.update} */
-  update() {
-    if (!this.enabled) {
-      return;
-    }
-    this.beforeUpdate.trigger(this);
-
-    this._raycaster.setFromCamera(
-      this._mouse.position,
-      this._components.camera.get()
-    );
-    const lines = this._components.meshes.filter(
-      (mesh) => mesh instanceof Line
-    );
-    const intersects = this._raycaster.intersectObjects(lines);
-=======
     /** {@link Updateable.update} */
     update() {
         if (!this.enabled) {return}
         this.beforeUpdate.trigger(this)
-        
+
         this._raycaster.setFromCamera(this._mouse.position, this._components.camera.get())
         //@ts-ignore
         const lines = this._components.meshes.filter( mesh => mesh.isLine )
         const intersects = this._raycaster.intersectObjects(lines)
-        
+
         // console.log(intersects)
         if (intersects.length !== 2) {
             this._pickedPoint = null
             this.updateMarker()
             return
         }
-        
+
         // if (!intersects[0].index || !intersects[1].index) {return}
         const lineA = intersects[0].object as Line
         const lineB = intersects[1].object as Line
@@ -133,67 +103,10 @@
             if (this._pickedPoint.distanceTo(hitPoint) > 0.25) {return}
             this.updateMarker()
         }
->>>>>>> 8969ecb0
 
-    if (intersects.length < 2) {
-      this._pickedPoint = null;
-      this.updateMarker();
-      return;
+        this.afterUpdate.trigger(this)
     }
 
-<<<<<<< HEAD
-    // if (!intersects[0].index || !intersects[1].index) {return}
-    const lineA = intersects[0].object as Line;
-    const lineB = intersects[1].object as Line;
-    const indices = [intersects[0].index, intersects[1].index] as number[];
-    const hitPoint = new Vector3()
-      .copy(intersects[0].point)
-      .add(intersects[1].point)
-      .multiplyScalar(0.5);
-    const isSameElement = lineA.uuid === lineB.uuid;
-    if (isSameElement) {
-      const line = lineA;
-      const pos = line.geometry.getAttribute("position");
-      const vectorA = new Vector3().fromBufferAttribute(pos, indices[0]);
-      const vectorB = new Vector3().fromBufferAttribute(pos, indices[0] + 1);
-      const vectorC = new Vector3().fromBufferAttribute(pos, indices[1]);
-      const vectorD = new Vector3().fromBufferAttribute(pos, indices[1] + 1);
-      const point = math.intersect(
-        [vectorA.x, vectorA.y, vectorA.z],
-        [vectorB.x, vectorB.y, vectorB.z],
-        [vectorC.x, vectorC.y, vectorC.z],
-        [vectorD.x, vectorD.y, vectorD.z]
-      ) as number[] | null;
-      if (!point) {
-        return;
-      }
-      this._pickedPoint = new Vector3(point[0], point[1], point[2]);
-      if (this._pickedPoint.distanceTo(hitPoint) > 0.25) {
-        return;
-      }
-      this.updateMarker();
-    } else {
-      const pos1 = lineA.geometry.getAttribute("position");
-      const pos2 = lineB.geometry.getAttribute("position");
-      const vectorA = new Vector3().fromBufferAttribute(pos1, indices[0]);
-      const vectorB = new Vector3().fromBufferAttribute(pos1, indices[0] + 1);
-      const vectorC = new Vector3().fromBufferAttribute(pos2, indices[1]);
-      const vectorD = new Vector3().fromBufferAttribute(pos2, indices[1] + 1);
-      const point = math.intersect(
-        [vectorA.x, vectorA.y, vectorA.z],
-        [vectorB.x, vectorB.y, vectorB.z],
-        [vectorC.x, vectorC.y, vectorC.z],
-        [vectorD.x, vectorD.y, vectorD.z]
-      ) as number[] | null;
-      if (!point) {
-        return;
-      }
-      this._pickedPoint = new Vector3(point[0], point[1], point[2]);
-      if (this._pickedPoint.distanceTo(hitPoint) > 0.25) {
-        return;
-      }
-      this.updateMarker();
-=======
     private findIntersection(p1: Vector3, p2: Vector3, p3: Vector3, p4: Vector3) {
         const line1Dir = p2.sub(p1)
         const line2Dir = p4.sub(p3)
@@ -205,23 +118,15 @@
         const t1 = lineToPointCross.dot(line2Dir) / denominator
         const intersectionPoint = new Vector3().addVectors(p1, line1Dir.multiplyScalar(t1))
         return intersectionPoint
-    }  
+    }
 
     private updateMarker() {
         this._marker.visible = this._pickedPoint? true : false
         this._marker.position.copy(this._pickedPoint?? this._originVector)
->>>>>>> 8969ecb0
     }
 
-    this.afterUpdate.trigger(this);
-  }
+    get(): Vector3 | null {
+        return this._pickedPoint
+    }
 
-  private updateMarker() {
-    this._marker.visible = this._pickedPoint ? true : false;
-    this._marker.position.copy(this._pickedPoint ?? this._originVector);
-  }
-
-  get(): Vector3 | null {
-    return this._pickedPoint;
-  }
 }