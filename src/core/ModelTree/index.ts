--- conflicted
+++ resolved
@@ -11,8 +11,17 @@
   children: ElementTreeItem[];
 }
 
-<<<<<<< HEAD
-class ElementTreeItem extends Component<IElementTreeItem> implements IElementTreeItem, UI {
+class ElementTreeItem
+  extends Component<IElementTreeItem>
+  implements IElementTreeItem, UI
+{
+  name: string;
+  enabled: boolean = true;
+  filter: { [groupSystemName: string]: string } = {};
+  #children: ElementTreeItem[] = [];
+  components: Components;
+  uiElement: TreeView;
+  fragments?: Fragments;
 
     name: string
     enabled: boolean = true
@@ -26,43 +35,19 @@
     set children(children: ElementTreeItem[]) {
         this._children = children
         children.forEach( child => this.uiElement.addChild(child.uiElement) )
-=======
-class ElementTreeItem
-  extends Component<IElementTreeItem>
-  implements IElementTreeItem, UI
-{
-  name: string;
-  enabled: boolean = true;
-  filter: { [groupSystemName: string]: string } = {};
-  #children: ElementTreeItem[] = [];
-  components: Components;
-  uiElement: TreeView;
-  fragments?: Fragments;
-
-  get children() {
-    return this.#children;
-  }
-  set children(children: ElementTreeItem[]) {
-    this.#children = children;
-    children.forEach((child) => this.uiElement.addChild(child.uiElement));
-  }
-
-  constructor(components: Components, name: string) {
-    super();
-    this.components = components;
-    const fragments = components.tools.get("Fragments") as
-      | Fragments
-      | undefined;
-    if (!fragments) {
-      throw new Error();
->>>>>>> 051ba518
     }
-    this.fragments = fragments;
-    this.name = name;
-    this.uiElement = new TreeView(this.components, name);
-    this.uiElement.onclick = () => this.select();
-    this.uiElement.onmouseover = () => this.highlight();
-  }
+    
+    constructor(components: Components, name: string) {
+        super()
+        this.components = components
+        const fragments = components.tools.get("Fragments") as Fragments | undefined
+        if (!fragments) { throw new Error() }
+        this.fragments = fragments
+        this.name = name
+        this.uiElement = new TreeView(this.components, name)
+        this.uiElement.onclick = () => this.select()
+        this.uiElement.onmouseover = () => this.highlight()
+    }
 
   get(): IElementTreeItem {
     return { name: this.name, filter: this.filter, children: this.children };
@@ -101,7 +86,6 @@
     components: Components,
     name: string,
     groupSystemNames: string[]
-<<<<<<< HEAD
     functionsMap: {[groupSystemName: string]: () => void} = {}
     fragments?: Fragments
     private _tree: ElementTreeItem
@@ -144,72 +128,7 @@
         return this.get() 
     }
 
-    private process(groupSystemNames: string[], result = {}) {
-        const groups: ElementTreeItem[] = []
-        if (!this.fragments) { return groups }
-        const currentSystemName = groupSystemNames[0] //storeys
-        const systemGroups = this.fragments.groups.groupSystems[currentSystemName]
-        if (!currentSystemName || !systemGroups) { return groups }
-        for (const name in systemGroups) { //name is N00, N01, N02...
-            const filter = { ...result, [currentSystemName]: name } // { storeys: "N00" }, { storeys: "N01" }...
-            const hasElements = Object.keys(this.fragments.groups.get(filter)).length > 0
-            if (hasElements) {
-                const treeItemName = currentSystemName[0].toUpperCase() + currentSystemName.slice(1) // Storeys
-                const treeItem = new ElementTreeItem(this.components, `${treeItemName}: ${name}`) // Storeys: N01
-                treeItem.filter = filter
-                groups.push(treeItem)
-                treeItem.children = this.process(groupSystemNames.slice(1), filter)
-            }
-        }
-        return groups
-=======
-  ) {
-    super();
-    this.components = components;
-    const fragments = components.tools.get("Fragments") as
-      | Fragments
-      | undefined;
-    if (!fragments) {
-      throw new Error(
-        "ModelTree needs Fragments in order to work properly. Try const fragments = new Fragments(components) and then components.tools.add(fragments)."
-      );
-    }
-    this.fragments = fragments;
-    this.name = name;
-    this.groupSystemNames = groupSystemNames;
-    this.#tree = new ElementTreeItem(this.components, this.name);
-    this.uiElement = this.#tree.uiElement;
-  }
-
-  /**
-   * @description In case ModelTree.build() is called and the current groupSystemName in the iteration doesn't exists, the builder calls the getter function to create the groupSystem.
-   * @param groupSystemName
-   * @param getter
-   */
-  // setGroupSystemGetter(groupSystemName: string, getter: () => void) {
-  //     const nameExists = this.groupSystemNames.includes(groupSystemName)
-  //     if (!nameExists) { return }
-  //     this.functionsMap[groupSystemName] = getter
-  // }
-
-  get(): ElementTreeItem {
-    return this.#tree;
-  }
-
-  build() {
-    this.#tree.children = this.#process(this.groupSystemNames);
-    return this.get();
-  }
-
-  // TODO: Check more in detail this update method.
-  update() {
-    this.uiElement.dispose();
-    this.#tree.uiElement.dispose();
-    this.build();
-    return this.get();
-  }
-
-  #process(groupSystemNames: string[], result = {}) {
+  private process(groupSystemNames: string[], result = {}) {
     const groups: ElementTreeItem[] = [];
     if (!this.fragments) {
       return groups;
@@ -233,9 +152,8 @@
         ); // Storeys: N01
         treeItem.filter = filter;
         groups.push(treeItem);
-        treeItem.children = this.#process(groupSystemNames.slice(1), filter);
+        treeItem.children = this.process(groupSystemNames.slice(1), filter);
       }
->>>>>>> 051ba518
     }
     return groups;
   }
