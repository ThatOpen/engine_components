import { Component, Disposable, Event } from "../../base-types";

type ToolsList = { [id: symbol | string]: Component<any> };

/**
 * An object to easily handle all the tools used (e.g. updating them, retrieving
 * them, performing batch operations, etc). A tool is a feature that achieves
 * something through user interaction (e.g. clipping planes, dimensions, etc).
 */
export class ToolComponent
  extends Component<ToolsList | Component<any> | null>
  implements Disposable
{
  private _list: ToolsList = {};
  onToolAdded: Event<Component<any>> = new Event();
  onToolRemoved: Event<null> = new Event();

  /** {@link Component.name} */
  name = "ToolComponent";

  /** {@link Component.enabled} */
  enabled = true;

  private _urls = {
    base: "https://2fomw59q4h.execute-api.eu-central-1.amazonaws.com/v1/tools/",
    path: "/contents/index.js?accessToken=",
  };

  /**
   * Registers a new tool component in the application instance.
   * @param id - Unique ID to register the tool in the application.
   * @param tool - The tool to register.
   */
  add(id: symbol | string, tool: Component<any>) {
    const existingTool = this._list[id];
    if (existingTool) {
      console.warn(`A tool with the id: ${String(id)} already exists`);
      return;
    }
    this._list[id] = tool;
  }

  /**
   * Deletes a previously registered tool component.
   * @param id - The registered ID of the tool to be delete.
   */
  remove(id: symbol | string) {
    delete this._list[id];
    this.onToolRemoved.trigger();
  }

  /**
   * Retrieves a tool component by its registered id.
   * @param id - The id of the registered tool.
   */
  get<T extends Component<any> | null = null>(
    id?: symbol | string
  ): T extends null ? ToolsList : T | null {
    if (!id) {
      return this._list as T extends null ? ToolsList : T | null;
    }
    return this._list[id] as T extends null ? ToolsList : T | null;
  }

  /**
   * Gets one of your tools of That Open Platform. You can pass the type of
   * component as the generic parameter T to get the types and intellisense
   * for the component.
   * @param token The authentication token to authorise this request.
   * @param id The ID of the tool you want to get
   */
  async use<T>(token: string, id: string) {
    const { base, path } = this._urls;
    const url = base + id + path + token;
    const imported = await import(url);
    return imported.get() as new (...args: any) => T;
  }

  /**
   * Updates all the registered tool components. Only the components where the
   * property {@link Component.enabled} is true will be updated.
   * @param delta - The
   * [delta time](https://threejs.org/docs/#api/en/core/Clock) of the loop.
   */
  update(delta: number) {
<<<<<<< HEAD
    const keys = Reflect.ownKeys(this._list);
    keys.forEach((key) => {
      const tool = this._list[key];
=======
    const tools = Object.values(this._list);
    for (const tool of tools) {
>>>>>>> f1b22aff
      if (tool.enabled && tool.isUpdateable()) {
        tool.update(delta);
      }
    });
  }

  /**
   * Disposes all the memory used by all the tools.
   */
  dispose() {
    const tools = Object.values(this._list);
    for (const tool of tools) {
      tool.enabled = false;
      if (tool.isDisposeable()) {
        tool.dispose();
      }
    }
  }
}<|MERGE_RESOLUTION|>--- conflicted
+++ resolved
@@ -1,4 +1,6 @@
 import { Component, Disposable, Event } from "../../base-types";
+
+type ToolsList = { [id: symbol | string]: Component<any> };
 
 type ToolsList = { [id: symbol | string]: Component<any> };
 
@@ -11,6 +13,9 @@
   extends Component<ToolsList | Component<any> | null>
   implements Disposable
 {
+  private _list: ToolsList = {};
+  onToolAdded: Event<Component<any>> = new Event();
+  onToolRemoved: Event<null> = new Event();
   private _list: ToolsList = {};
   onToolAdded: Event<Component<any>> = new Event();
   onToolRemoved: Event<null> = new Event();
@@ -30,7 +35,17 @@
    * Registers a new tool component in the application instance.
    * @param id - Unique ID to register the tool in the application.
    * @param tool - The tool to register.
+   * Registers a new tool component in the application instance.
+   * @param id - Unique ID to register the tool in the application.
+   * @param tool - The tool to register.
    */
+  add(id: symbol | string, tool: Component<any>) {
+    const existingTool = this._list[id];
+    if (existingTool) {
+      console.warn(`A tool with the id: ${String(id)} already exists`);
+      return;
+    }
+    this._list[id] = tool;
   add(id: symbol | string, tool: Component<any>) {
     const existingTool = this._list[id];
     if (existingTool) {
@@ -43,7 +58,11 @@
   /**
    * Deletes a previously registered tool component.
    * @param id - The registered ID of the tool to be delete.
+   * @param id - The registered ID of the tool to be delete.
    */
+  remove(id: symbol | string) {
+    delete this._list[id];
+    this.onToolRemoved.trigger();
   remove(id: symbol | string) {
     delete this._list[id];
     this.onToolRemoved.trigger();
@@ -52,7 +71,16 @@
   /**
    * Retrieves a tool component by its registered id.
    * @param id - The id of the registered tool.
+   * Retrieves a tool component by its registered id.
+   * @param id - The id of the registered tool.
    */
+  get<T extends Component<any> | null = null>(
+    id?: symbol | string
+  ): T extends null ? ToolsList : T | null {
+    if (!id) {
+      return this._list as T extends null ? ToolsList : T | null;
+    }
+    return this._list[id] as T extends null ? ToolsList : T | null;
   get<T extends Component<any> | null = null>(
     id?: symbol | string
   ): T extends null ? ToolsList : T | null {
@@ -83,14 +111,9 @@
    * [delta time](https://threejs.org/docs/#api/en/core/Clock) of the loop.
    */
   update(delta: number) {
-<<<<<<< HEAD
     const keys = Reflect.ownKeys(this._list);
     keys.forEach((key) => {
       const tool = this._list[key];
-=======
-    const tools = Object.values(this._list);
-    for (const tool of tools) {
->>>>>>> f1b22aff
       if (tool.enabled && tool.isUpdateable()) {
         tool.update(delta);
       }
@@ -103,6 +126,8 @@
   dispose() {
     const tools = Object.values(this._list);
     for (const tool of tools) {
+    const tools = Object.values(this._list);
+    for (const tool of tools) {
       tool.enabled = false;
       if (tool.isDisposeable()) {
         tool.dispose();
