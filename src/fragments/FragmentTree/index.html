--- conflicted
+++ resolved
@@ -196,29 +196,22 @@
         highlighter.highlightByID('hover', filter);
     });
 
-<<<<<<< HEAD
     /*MD
 
     #### 🎨 Rendering the Fragment Tree
     ---
 
-    Now, that all the setup is done we will add the **Fragment Tree** to a container that will be added to our **DOM**.
-
-    We will create a **[Floating Window](../api/classes/components.FloatingWindow)** and set the visibility to `true`
-    and use the `addChild()` method to pass the Fragment Tree data to the **Floating Window**
-
-     */
-
-    const treeContainer = document.getElementById('tree-container');
-    const wnd = new OBC.FloatingWindow(components);
-    components.ui.add(wnd);
-    wnd.visible = true;
-    wnd.addChild(modelTree.uiElement.tree);
-=======
+    Now, that all the setup is done we will add the **Fragment Tree** to the **[Toolbar](../api/classes/components.Toolbar)**.
+
+    We will use the `addChild()` method to pass the Fragment Tree data to the **Toolbar**
+
+    🎛️ Check **[Toolbar and UIManager](./UIManager.mdx)** tutorial if you have any doubts!
+
+     */
+
     const toolbar = new OBC.Toolbar(components);
     toolbar.addChild(modelTree.uiElement.main);
     components.ui.addToolbar(toolbar);
->>>>>>> 8ec65702
 
     /*MD
 
