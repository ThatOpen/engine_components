--- conflicted
+++ resolved
@@ -1,7 +1,3 @@
-<<<<<<< HEAD
-export * from "./bbox";
-export * from "./misc";
-=======
 import * as THREE from "three";
 import { Components } from "../../core";
 import { FragmentsGroup } from 'bim-fragment';
@@ -261,4 +257,3 @@
     }
   }
 }
->>>>>>> 78595270
