--- conflicted
+++ resolved
@@ -5,11 +5,7 @@
   LengthMeasurement,
 } from "../../measurement/LengthMeasurement";
 import { Components } from "../../core/Components";
-<<<<<<< HEAD
-import { UI, Component, Event } from "../../base-types";
-=======
 import { UI, Component, Event, FragmentIdMap } from "../../base-types";
->>>>>>> 06fed63d
 import { Button, SimpleUICard, FloatingWindow } from "../../ui";
 
 import {
