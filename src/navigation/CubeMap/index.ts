import { Matrix4, Vector3 } from "three";
import { Component, Event, Hideable, Updateable } from "../../base-types";
import { Components } from "../../core";
import { OrthoPerspectiveCamera } from "../OrthoPerspectiveCamera";

type CubeMapPositions =
  | "top-left"
  | "top-right"
  | "bottom-right"
  | "bottom-left";

export type CubeMapFace =
  | "front"
  | "top"
  | "bottom"
  | "right"
  | "left"
  | "back";

export class CubeMap
  extends Component<HTMLDivElement>
  implements Updateable, Hideable
{
  name: string = "CubeMap";
  enabled: boolean = true;
  afterUpdate: Event<CubeMap> = new Event();
  beforeUpdate: Event<CubeMap> = new Event();
  private _cubeFaceClass =
    "flex justify-center font-bold hover:bg-ifcjs-200 hover:text-ifcjs-100 text-white select-none text-xl items-center cursor-pointer text-center text-ifcjs-100 absolute w-[60px] h-[60px] border-solid border-ifcjs-120";
  private _cyan = "bg-[#3CE6FEDD]";
  private _pink = "bg-[#BD4BF3DD]";
  private _blue = "bg-[#201491DD]";
  private _components: Components;
  private _cube = document.createElement("div");
  private _cubeWrapper = document.createElement("div");
  private _matrix = new Matrix4();
  private _visible!: boolean;

  private _faceOrientations = {
    front: new Vector3(0, 0, 1),
    top: new Vector3(0, 1, 0),
    bottom: new Vector3(0, -1, 0),
    right: new Vector3(1, 0, 0),
    left: new Vector3(-1, 0, 0),
    back: new Vector3(0, 0, -1),
  };

  set visible(value: boolean) {
    this._visible = value;
    if (this._visible) {
      this._cubeWrapper.classList.remove("hidden");
    } else {
      this._cubeWrapper.classList.add("hidden");
    }
  }

  constructor(components: Components) {
    super();
    this._components = components;
    this._cubeWrapper.id = "tooeen-cube-map";
    this._cubeWrapper.className = "absolute z-10";
    this.setPosition("bottom-right");
<<<<<<< HEAD
    this._cube.className = "w-[60px] h-[60px] relative";
=======
    this._cube.className = "w-[120px] h-[120px] relative";
>>>>>>> 1d9c82a0
    this.setSize("400");
    this._cube.style.transformStyle = "preserve-3d";
    this._cube.style.transform = "translateZ(-300px)";
    this._cube.style.textTransform = "uppercase";
    this._cubeWrapper.append(this._cube);

    // #region Cube faces
    const frontFace = document.createElement("div");
    frontFace.id = "cube-map-front";
    frontFace.className = `${this._cubeFaceClass} ${this._cyan}`;
    frontFace.style.transform = "rotateX(180deg) translateZ(-30px)";
    frontFace.style.transition = "all 0.2s";
    frontFace.onclick = () => this.orientToFace("front");

    const topFace = document.createElement("div");
    topFace.className = `${this._cubeFaceClass} ${this._pink}`;
    topFace.style.transform = "rotateX(90deg) translateZ(-30px)";
    topFace.style.transition = "all 0.2s";
    topFace.onclick = () => this.orientToFace("top");

    const bottomFace = document.createElement("div");
    bottomFace.className = `${this._cubeFaceClass} ${this._pink}`;
    bottomFace.style.transform = "rotateX(270deg) translateZ(-30px)";
    bottomFace.style.transition = "all 0.2s";
    bottomFace.onclick = () => this.orientToFace("bottom");

    const rightFace = document.createElement("div");
    rightFace.className = `${this._cubeFaceClass} ${this._blue}`;
    rightFace.style.transform =
      "rotateY(-270deg) rotateX(180deg) translateZ(-30px)";
    rightFace.style.transition = "all 0.2s";
    rightFace.onclick = () => this.orientToFace("right");

    const leftFace = document.createElement("div");
    leftFace.className = `${this._cubeFaceClass} ${this._blue}`;
    leftFace.style.transform =
      "rotateY(-90deg) rotateX(180deg) translateZ(-30px)";
    leftFace.style.transition = "all 0.2s";
    leftFace.onclick = () => this.orientToFace("left");

    const backFace = document.createElement("div");
    backFace.className = `${this._cubeFaceClass} ${this._cyan}`;
    backFace.style.transform = "translateZ(-30px) rotateZ(180deg)";
    backFace.style.transition = "all 0.2s";
    backFace.onclick = () => this.orientToFace("back");
    // #endregion

    this._cube.append(
      frontFace,
      topFace,
      bottomFace,
      rightFace,
      leftFace,
      backFace
    );
    this._viewerContainer?.append(this._cubeWrapper);

    this.visible = true;
  }

  setSize(value: string = "350") {
    this._cubeWrapper.style.perspective = `${value}px`;
  }

  setPosition(corner: CubeMapPositions) {
    this._cubeWrapper.classList.remove(
<<<<<<< HEAD
      "top-8",
      "bottom-8",
      "left-8",
      "right-8"
    );
    const wrapperPositions: Record<CubeMapPositions, string[]> = {
      "top-left": ["top-8", "left-8"],
      "top-right": ["top-8", "right-8"],
      "bottom-right": ["bottom-8", "right-8"],
      "bottom-left": ["bottom-8", "left-8"],
=======
      "top-4",
      "bottom-4",
      "left-4",
      "right-4"
    );
    const wrapperPositions: Record<CubeMapPositions, string[]> = {
      "top-left": ["top-4", "left-4"],
      "top-right": ["top-4", "right-4"],
      "bottom-right": ["bottom-4", "right-4"],
      "bottom-left": ["bottom-4", "left-4"],
>>>>>>> 1d9c82a0
    };
    this._cubeWrapper.classList.add(...wrapperPositions[corner]);
  }

  orientToFace(orientation: CubeMapFace) {
    const camera = this._camera.get();
    if (this._camera instanceof OrthoPerspectiveCamera) {
      const controls = this._camera.controls;
      const target = camera.position
        .clone()
        .add(this._faceOrientations[orientation].clone().multiplyScalar(-1));
      controls.setLookAt(
        camera.position.x,
        camera.position.y,
        camera.position.z,
        target.x,
        target.y,
        target.z,
        true
      );
<<<<<<< HEAD
      this._camera.fit();
=======
      this._camera.fitModelToFrame();
>>>>>>> 1d9c82a0
    }
  }

  update() {
    this._matrix.extractRotation(this._camera.get().matrixWorldInverse);
    this._cube.style.transform = `translateZ(-300px) ${this.getCameraCSSMatrix(
      this._matrix
    )}`;
  }

  private get _viewerContainer() {
    return this._components.renderer.get().domElement.parentElement;
  }

  private get _camera() {
    return this._components.camera;
  }

  private getCameraCSSMatrix(matrix: any) {
    const { elements } = matrix;
    const epsilon = (value: number) => {
      return Math.abs(value) < 1e-10 ? 0 : value;
    };
    return `matrix3d(
            ${epsilon(elements[0])},
            ${epsilon(-elements[1])},
            ${epsilon(elements[2])},
            ${epsilon(elements[3])},
            ${epsilon(elements[4])},
            ${epsilon(-elements[5])},
            ${epsilon(elements[6])},
            ${epsilon(elements[7])},
            ${epsilon(elements[8])},
            ${epsilon(-elements[9])},
            ${epsilon(elements[10])},
            ${epsilon(elements[11])},
            ${epsilon(elements[12])},
            ${epsilon(-elements[13])},
            ${epsilon(elements[14])},
            ${epsilon(elements[15])})
        `;
  }

  get(): HTMLDivElement {
    return this._cubeWrapper;
  }
}<|MERGE_RESOLUTION|>--- conflicted
+++ resolved
@@ -2,6 +2,12 @@
 import { Component, Event, Hideable, Updateable } from "../../base-types";
 import { Components } from "../../core";
 import { OrthoPerspectiveCamera } from "../OrthoPerspectiveCamera";
+
+type CubeMapPositions =
+  | "top-left"
+  | "top-right"
+  | "bottom-right"
+  | "bottom-left";
 
 type CubeMapPositions =
   | "top-left"
@@ -60,11 +66,7 @@
     this._cubeWrapper.id = "tooeen-cube-map";
     this._cubeWrapper.className = "absolute z-10";
     this.setPosition("bottom-right");
-<<<<<<< HEAD
     this._cube.className = "w-[60px] h-[60px] relative";
-=======
-    this._cube.className = "w-[120px] h-[120px] relative";
->>>>>>> 1d9c82a0
     this.setSize("400");
     this._cube.style.transformStyle = "preserve-3d";
     this._cube.style.transform = "translateZ(-300px)";
@@ -131,7 +133,6 @@
 
   setPosition(corner: CubeMapPositions) {
     this._cubeWrapper.classList.remove(
-<<<<<<< HEAD
       "top-8",
       "bottom-8",
       "left-8",
@@ -142,18 +143,6 @@
       "top-right": ["top-8", "right-8"],
       "bottom-right": ["bottom-8", "right-8"],
       "bottom-left": ["bottom-8", "left-8"],
-=======
-      "top-4",
-      "bottom-4",
-      "left-4",
-      "right-4"
-    );
-    const wrapperPositions: Record<CubeMapPositions, string[]> = {
-      "top-left": ["top-4", "left-4"],
-      "top-right": ["top-4", "right-4"],
-      "bottom-right": ["bottom-4", "right-4"],
-      "bottom-left": ["bottom-4", "left-4"],
->>>>>>> 1d9c82a0
     };
     this._cubeWrapper.classList.add(...wrapperPositions[corner]);
   }
@@ -174,11 +163,7 @@
         target.z,
         true
       );
-<<<<<<< HEAD
       this._camera.fit();
-=======
-      this._camera.fitModelToFrame();
->>>>>>> 1d9c82a0
     }
   }
 
