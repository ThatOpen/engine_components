import * as WEBIFC from "web-ifc";
import { IfcCategoryMap } from "../ifc-category-map";

export type IfcProperties = {
  [expressID: number]: { [attribute: string]: any };
};
export type IfcSchemas = "IFC2X3" | "IFC4" | "IFC4X3";

export class IfcPropertiesUtils {
  static getUnits(properties: IfcProperties) {
    const { IFCUNITASSIGNMENT } = WEBIFC;
    const allUnits = this.findItemOfType(properties, IFCUNITASSIGNMENT);
    if (!allUnits) return 1;
    for (const unitRef of allUnits.Units) {
      if (unitRef.value === undefined || unitRef.value === null) continue;
      const unit = properties[unitRef.value];
      if (!unit.UnitType || !unit.UnitType.value) continue;
      const value = unit.UnitType.value;
      if (value !== "LENGTHUNIT") continue;
      let factor = 1;
      let unitValue = 1;
      if (unit.Name.value === "METRE") unitValue = 1;
      if (unit.Name.value === "FOOT") unitValue = 0.3048;
      if (unit.Prefix?.value === "MILLI") factor = 0.001;
      return unitValue * factor;
    }
    return 1;
  }

  static findItemOfType(properties: IfcProperties, type: number) {
    for (const id in properties) {
      const property = properties[id];
      if (property.type === type) {
        return property;
      }
    }
    return null;
  }

  static getAllItemsOfType(properties: IfcProperties, type: number) {
    const found: any[] = [];
    for (const id in properties) {
      const property = properties[id];
      if (property.type === type) {
        found.push(property);
      }
    }
    return found;
  }

  static getRelationMap(
    properties: IfcProperties,
    relationType: number,
    onElementsFound?: (relatingID: number, relatedIDs: number[]) => void
  ) {
    const defaultCallback = () => {};
    const _onElementsFound = onElementsFound ?? defaultCallback;
    const result: { [relatingID: number]: number[] } = {};
    for (const expressID in properties) {
      const prop = properties[expressID];
      const isRelation = prop.type === relationType;
      const relatingKey = Object.keys(prop).find((key) =>
        key.startsWith("Relating")
      );
      const relatedKey = Object.keys(prop).find((key) =>
        key.startsWith("Related")
      );
      if (!(isRelation && relatingKey && relatedKey)) continue;
      const relating = properties[prop[relatingKey]?.value];
      const related = prop[relatedKey];
      if (!(related && Array.isArray(related))) continue;
      const elements = related.map((el: any) => {
        return el.value;
      });
      _onElementsFound(relating.expressID, elements);
      result[relating.expressID] = elements;
    }
    return result;
  }

  static getQsetQuantities(
    properties: IfcProperties,
    expressID: number,
    onQuantityFound?: (expressID: number) => void
  ): number[] | null {
    const defaultCallback = () => {};
    const _onQuantityFound = onQuantityFound ?? defaultCallback;
    const pset = properties[expressID];
    if (pset?.type !== WEBIFC.IFCELEMENTQUANTITY) return null;
    const quantities = pset.Quantities ?? [{}];
    const qtos = quantities.map((prop: any) => {
      if (prop.value) _onQuantityFound(prop.value);
      return prop.value;
    });
    return qtos.filter((prop: any) => prop !== null);
  }

  static getPsetProps(
    properties: IfcProperties,
    expressID: number,
    onPropFound?: (expressID: number) => void
  ): number[] | null {
    const defaultCallback = () => {};
    const _onPropFound = onPropFound ?? defaultCallback;
    const pset = properties[expressID];
    if (pset?.type !== WEBIFC.IFCPROPERTYSET) return null;
    const hasProperties = pset.HasProperties ?? [{}];
    const props = hasProperties.map((prop: any) => {
      if (prop.value) _onPropFound(prop.value);
      return prop.value;
    });
    return props.filter((prop: any) => prop !== null);
  }

  static getPsetRel(properties: IfcProperties, psetID: number) {
    const arrayProperties = Object.values(properties);
    if (!properties[psetID]) return null;
    const rel = arrayProperties.find((data) => {
      const isRelation = data.type === WEBIFC.IFCRELDEFINESBYPROPERTIES;
      const relatesToPset = data.RelatingPropertyDefinition?.value === psetID;
      return isRelation && relatesToPset;
    });
    return rel ? (rel.expressID as number) : null;
  }

  static getQsetRel(properties: IfcProperties, qsetID: number) {
    return IfcPropertiesUtils.getPsetRel(properties, qsetID);
  }

  static getEntityName(properties: IfcProperties, entityID: number) {
    const entity = properties[entityID];
    const key = Object.keys(entity).find((key) => key.endsWith("Name")) ?? null;
    const name = key ? (entity[key].value as string) : null;
    return { key, name };
  }

  static getQuantityValue(properties: IfcProperties, quantityID: number) {
    const quantity = properties[quantityID];
    const key =
      Object.keys(quantity).find((key) => key.endsWith("Value")) ?? null;
    const value = key ? (quantity[key].value as number) : null;
    return { key, value };
  }
<<<<<<< HEAD
=======

  static isRel(expressID: number) {
    const entityName = IfcCategoryMap[expressID];
    return entityName.startsWith("IFCREL");
  }
>>>>>>> ae1b7db3
}<|MERGE_RESOLUTION|>--- conflicted
+++ resolved
@@ -141,12 +141,9 @@
     const value = key ? (quantity[key].value as number) : null;
     return { key, value };
   }
-<<<<<<< HEAD
-=======
 
   static isRel(expressID: number) {
     const entityName = IfcCategoryMap[expressID];
     return entityName.startsWith("IFCREL");
   }
->>>>>>> ae1b7db3
 }