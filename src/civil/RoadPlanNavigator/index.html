--- conflicted
+++ resolved
@@ -78,50 +78,6 @@
     absolute: true
   };
 
-<<<<<<< HEAD
-    fragmentIfcLoader.settings.webIfc.COORDINATE_TO_ORIGIN = true;
-    fragmentIfcLoader.settings.webIfc.OPTIMIZE_PROFILES = true;
-
-    const file = await fetch("../../../resources/asdf.frag");
-    const data = await file.arrayBuffer();
-    const buffer = new Uint8Array(data);
-    const model = await fragments.load(buffer);
-    const properties = await fetch("../../../resources/asdf.json");
-    model.setLocalProperties(await properties.json());
-    console.log(model);
-
-    const mainToolbar = new OBC.Toolbar(components, {name: 'Main Toolbar', position: 'bottom'});
-    components.ui.addToolbar(mainToolbar);
-    mainToolbar.addChild(fragmentIfcLoader.uiElement.get("main"));
-
-    // Set up road navigator
-
-    const navigator = new OBC.RoadPlanNavigator(components);
-    const horizontalWindow = navigator.uiElement.get("floatingWindow");
-    horizontalWindow.visible = true;
-    navigator.draw(model);
-
-    // navigator.highlighter.highlightColor = 0xff0000;
-    navigator.onHighlight.add((data) => {
-      navigator.highlighter1.highlight(data);
-      navigator.highlighter2.showCurveInfo(data, scene);
-    });
-
-    let first = true;
-    const mat = new THREE.Matrix4();
-    for(const [id, alignment] of model.civilData.alignments) {
-        for(const curve of alignment.absolute) {
-            if(first) {
-                const pos = curve.mesh.geometry.attributes.position.array;
-                const [x, y, z] = pos;
-                mat.makeTranslation(-x, -y, -z);
-                first = false;
-            }
-            curve.mesh.applyMatrix4(mat);
-            scene.add(curve.mesh);
-        }
-    }
-=======
   fragmentIfcLoader.settings.webIfc.COORDINATE_TO_ORIGIN = true;
   fragmentIfcLoader.settings.webIfc.OPTIMIZE_PROFILES = true;
 
@@ -149,7 +105,6 @@
   mainToolbar.addChild(fragmentIfcLoader.uiElement.get("main"));
 
   console.log(model);
->>>>>>> c0af9121
 
   // Set up road navigator
 
@@ -172,6 +127,11 @@
   const rotation = new THREE.Quaternion();
   const scale = new THREE.Vector3();
   model.coordinationMatrix.decompose(translation, rotation, scale);
+    // navigator.highlighter.highlightColor = 0xff0000;
+    navigator.onHighlight.add((data) => {
+      navigator.highlighter1.highlight(data);
+      navigator.highlighter2.showCurveInfo(data, scene);
+    });
 
   let first = true;
   const mat = new THREE.Matrix4();
