--- conflicted
+++ resolved
@@ -19,640 +19,6 @@
   }
 
   get() {
-<<<<<<< HEAD
-    return this._lines;
-  }
-
-  async updateDrawings() {
-    if (this._scene2dTrans) {
-      await this._scene2dTrans.update();
-    }
-  }
-
-  async dispose() {
-    if (this._scene2dSide) {
-      await this._scene2dSide.dispose();
-    }
-    if (this._scene2dTrans) {
-      await this._scene2dTrans.dispose();
-    }
-    if (this._scene2dTop) {
-      await this._scene2dTop.dispose();
-    }
-    const disposer = await this.components.tools.get(Disposer);
-    for (const name in this._crossSectionLines) {
-      const { mesh, fill } = this._crossSectionLines[name];
-      disposer.destroy(mesh);
-      disposer.destroy(fill);
-    }
-    this._crossSectionLines = {};
-    for (const id in this._floorPlanElements) {
-      const group = this._floorPlanElements[id];
-      disposer.destroy(group);
-    }
-    disposer.destroy(this._focusSphere);
-    disposer.destroy(this._focusBox);
-    this._floorPlanElements = {};
-    if (this._plane) {
-      await this._plane.dispose();
-    }
-    await this.uiElement.dispose();
-  }
-
-  drawPoint() {
-    const found = this.components.raycaster.castRay();
-    if (!found) return;
-    const { x, y, z } = found.point;
-    const [id] = this._lines.addPoints([[x, y, z]]);
-    this._lines.vertices.mesh.geometry.computeBoundingSphere();
-
-    const selected = Array.from(this._lines.vertices.selected.data);
-    if (selected.length) {
-      const previousPoint = selected[0];
-      this._lines.add([previousPoint, id]);
-    }
-
-    this._lines.selectPoints(false);
-    this._lines.selectPoints(true, [id]);
-
-    this.updateLongProjection();
-    this.cache();
-  }
-
-  select(removePrevious = true) {
-    if (removePrevious) {
-      this._lines.selectPoints(false);
-    }
-    // TODO: Fix cast ray type
-    const found = this.components.raycaster.castRay([
-      this._lines.vertices.mesh as any,
-    ]);
-    if (found && found.index !== undefined) {
-      const id = this._lines.vertices.idMap.getId(found.index);
-      this._lines.selectPoints(true, [id]);
-    }
-  }
-
-  delete() {
-    this._lines.removePoints();
-    // TODO: Clay bug: The selected point keeps existing in vertices
-    this._lines.vertices.selected.data.clear();
-    this._lines.vertices.mesh.geometry.computeBoundingSphere();
-
-    this.updateLongProjection();
-    this.cache();
-  }
-
-  // TODO: All fragment clases should include built-in caching in dexie
-  cache(id = this._defaultID) {
-    const points: [number, number, number][] = [];
-    const lines: [number, number][] = [];
-    const newPointIDMap = new Map<number, number>();
-    let pointCounter = 0;
-    for (const key in this._lines.points) {
-      const pointID = parseInt(key, 10);
-      const coords = this._lines.vertices.get(pointID);
-      if (!coords) continue;
-      points.push(coords);
-      newPointIDMap.set(pointID, pointCounter);
-      pointCounter++;
-    }
-    for (const id in this._lines.list) {
-      const line = this._lines.list[id];
-      const newStart = newPointIDMap.get(line.start);
-      const newEnd = newPointIDMap.get(line.end);
-      if (newStart !== undefined && newEnd !== undefined) {
-        lines.push([newStart, newEnd]);
-      }
-    }
-
-    localStorage.setItem(id, JSON.stringify({ lines, points }));
-  }
-
-  loadCached(id = this._defaultID) {
-    const cached = localStorage.getItem(id);
-    if (!cached) return;
-    const parsed = JSON.parse(cached);
-    if (parsed.points && parsed.points.length) {
-      this._lines.addPoints(parsed.points);
-    }
-    if (parsed.lines && parsed.lines.length) {
-      for (const line of parsed.lines) {
-        this._lines.add(line);
-      }
-    }
-    this.updateLongProjection();
-  }
-
-  // Navigate through road with clipping plane
-  // TODO: 2d window with floorplan
-
-  async focus(animate = true) {
-    const data = this._roadDiagramData;
-    if (!data) return;
-    const { mousePosition, mouseSegment } = data;
-    if (mousePosition === null || mouseSegment === null) {
-      if (this.planeEnabled && this._plane) {
-        await this._plane.setEnabled(false);
-      }
-      return;
-    }
-
-    const index = mouseSegment * 6;
-    const position = this._longProjection.mesh.geometry.attributes.position;
-    const x1Diagram = position.array[index];
-    const x2Diagram = position.array[index + 3];
-    const segmentLength = x2Diagram - x1Diagram;
-    const portion = (mousePosition - x1Diagram) / segmentLength;
-
-    const axis3d = this._lines.mesh.geometry.attributes.position.array;
-    const x1 = axis3d[index];
-    const y1 = axis3d[index + 1];
-    const z1 = axis3d[index + 2];
-    const x2 = axis3d[index + 3];
-    const y2 = axis3d[index + 4];
-    const z2 = axis3d[index + 5];
-
-    const p1 = new THREE.Vector3(x1, y1, z1);
-    const p2 = new THREE.Vector3(x2, y2, z2);
-    const vector = p2.sub(p1);
-    vector.normalize();
-    const target = vector.clone().multiplyScalar(segmentLength * portion);
-    target.add(p1);
-
-    const scale = this.offset;
-    this._focusSphere.scale.set(scale, scale, scale);
-    this._focusSphere.position.copy(target);
-
-    const camera = this.components.camera as SimpleCamera;
-
-    if (this.planeEnabled) {
-      if (!this._plane) {
-        const clipper = await this.components.tools.get(EdgesClipper);
-        clipper.enabled = true;
-        this._plane = clipper.createFromNormalAndCoplanarPoint(vector, target);
-        this._plane.visible = false;
-      }
-      if (!this._plane.enabled) {
-        await this._plane.setEnabled(true);
-      }
-      if (this._plane.edges.fillVisible) {
-        this._plane.edges.fillVisible = false;
-      }
-      this._plane.setFromNormalAndCoplanarPoint(vector, target);
-
-      if (this._scene2dTop) {
-        this._focusBox.position.copy(target);
-        this._focusBox.rotation.y = Math.atan2(vector.x, vector.z);
-        this._scene2dTop.controls.target.copy(target);
-        this._scene2dTop.camera.position.x = target.x;
-        this._scene2dTop.camera.position.z = target.z;
-        this._scene2dTop.camera.up.copy(vector);
-        await this._scene2dTop.update();
-      }
-    }
-
-    await camera.controls.fitToSphere(this._focusSphere, animate);
-  }
-
-  // saveView();
-
-  // deleteView();
-
-  // goTo(view: any);
-
-  private setupUI() {
-    const { main, drawer } = this.setupMainMenu();
-    this.setupTransMenu();
-    this.setupTopMenu();
-    this.uiElement.set({ main, window: drawer });
-  }
-
-  private setupTransMenu() {
-    const { scene2d } = this.newFloating2DScene("Section");
-    const gray = new THREE.Color(0.05, 0.05, 0.05);
-    const grid2d = new THREE.GridHelper(1000, 1000, gray, gray);
-    grid2d.position.z = -20;
-    grid2d.rotation.x = Math.PI / 2;
-    scene2d.camera.add(grid2d);
-    this._scene2dTrans = scene2d;
-  }
-
-  private setupTopMenu() {
-    const { scene2d } = this.newFloating2DScene("Floorplan", true);
-    const { postproduction } = scene2d.renderer as PostproductionRenderer;
-    postproduction.overrideClippingPlanes = true;
-    postproduction.overrideScene = scene2d.scene;
-    postproduction.overrideCamera = scene2d.camera;
-    postproduction.enabled = true;
-    scene2d.camera.position.set(0, 20, 0);
-    scene2d.controls.target.set(0, 0, 0);
-    const scene = scene2d.get();
-    const light = new THREE.AmbientLight();
-    scene.add(light);
-    this._focusBox.position.y -= 1;
-    scene.add(this._focusBox);
-    this._scene2dTop = scene2d;
-  }
-
-  private newFloating2DScene(title: string, postproduction = false) {
-    const floatingWindow = new FloatingWindow(this.components);
-    this.components.ui.add(floatingWindow);
-    floatingWindow.title = title;
-
-    const scene2d = new Simple2DScene(this.components, postproduction);
-    const canvasUIElement = scene2d.uiElement.get("container");
-    floatingWindow.addChild(canvasUIElement);
-
-    const style = floatingWindow.slots.content.domElement.style;
-    style.padding = "0";
-    style.overflow = "hidden";
-
-    const { clientHeight, clientWidth } = floatingWindow.domElement;
-    scene2d.setSize(clientHeight, clientWidth);
-
-    floatingWindow.onResized.add(async () => {
-      const { clientHeight, clientWidth } = floatingWindow.domElement;
-      scene2d.setSize(clientHeight, clientWidth);
-      await scene2d.update();
-    });
-
-    const canvas = scene2d.uiElement.get("container");
-    canvas.domElement.addEventListener("mousemove", async () => {
-      await scene2d.update();
-    });
-    canvas.domElement.addEventListener("wheel", async () => {
-      await scene2d.update();
-    });
-
-    return { scene2d, floatingWindow };
-  }
-
-  private setupMainMenu() {
-    const main = new Button(this.components);
-    main.materialIcon = "edit_road";
-    main.tooltip = "Road navigator";
-
-    const drawer = new Drawer(this.components);
-    this.components.ui.add(drawer);
-    drawer.alignment = "top";
-
-    const scene2d = new Simple2DScene(this.components);
-
-    const canvasUIElement = scene2d.uiElement.get("container");
-    drawer.addChild(canvasUIElement);
-    const { clientHeight, clientWidth } = drawer.domElement;
-
-    const windowStyle = drawer.slots.content.domElement.style;
-    windowStyle.padding = "10px";
-    windowStyle.overflow = "hidden";
-
-    scene2d.setSize(clientHeight - 20, clientWidth - 20);
-
-    drawer.onResized.add(async () => {
-      const { clientHeight, clientWidth } = drawer.domElement;
-      scene2d.setSize(clientHeight - 20, clientWidth - 20);
-      await scene2d.update();
-    });
-
-    this._scene2dSide = scene2d;
-    this._scene2dSide.camera.zoom = 3;
-
-    // TODO: Make sure all this is disposed
-    const mouse = new THREE.Vector2();
-    const canvas = canvasUIElement.domElement;
-
-    canvas.addEventListener("mousemove", async () => {
-      await scene2d.update();
-    });
-    canvas.addEventListener("wheel", async () => {
-      await scene2d.update();
-    });
-
-    let mouseDown = false;
-
-    const raycaster = new THREE.Raycaster();
-    const plane = new THREE.Mesh(new THREE.PlaneGeometry(1000, 1000));
-    plane.rotation.x += Math.PI / 90;
-    plane.position.z = -10;
-
-    canvas.addEventListener("mousedown", async (event) => {
-      if (event.button !== 0) {
-        return;
-      }
-      mouseDown = true;
-      if (!this._roadDiagramData || !this._roadDiagramData.mousePosition) {
-        return;
-      }
-      if (this._plane && !this._plane.enabled) {
-        await this._plane.setEnabled(true);
-        await this._plane.edges.setVisible(true);
-      }
-      for (const id in this._crossSectionLines) {
-        const { fill } = this._crossSectionLines[id];
-        fill.visible = false;
-      }
-    });
-
-    canvas.addEventListener("mouseup", async (event) => {
-      if (event.button !== 0) {
-        return;
-      }
-      mouseDown = false;
-      if (!this._roadDiagramData || !this._roadDiagramData.mousePosition) {
-        if (this._plane) {
-          await this._plane.setEnabled(false);
-          await this._plane.edges.setVisible(false);
-        }
-        return;
-      }
-      if (this._plane) {
-        this._plane.edges.fillVisible = true;
-        await this._plane.updateFill();
-      }
-      for (const id in this._crossSectionLines) {
-        const { fill } = this._crossSectionLines[id];
-        fill.visible = true;
-      }
-      await this.updateCrossSection();
-      await this.updateFloorPlan();
-    });
-
-    canvas.addEventListener("mousemove", async (event) => {
-      if (!this._roadDiagramData) {
-        return;
-      }
-      mouse.x = (event.clientX / window.innerWidth) * 2 - 1;
-      mouse.y = -(event.clientY / window.innerHeight) * 2 + 1;
-      raycaster.setFromCamera(mouse, scene2d.camera);
-      const intersects = raycaster.intersectObject(plane);
-      if (intersects.length) {
-        const found = intersects[0];
-        const x = found.point.x;
-        if (x > 0 && x < this._roadDiagramData.length) {
-          this._roadDiagramData.mousePosition = x;
-        } else {
-          this._roadDiagramData.mousePosition = null;
-        }
-        this.updateMouseMarker();
-      }
-
-      if (mouseDown) {
-        await this.focus();
-        if (this._scene2dTrans) {
-          await this._scene2dTrans.update();
-        }
-      }
-    });
-
-    // TODO: make smart 2d grid
-
-    const gray = new THREE.Color(0.05, 0.05, 0.05);
-    const grid2d = new THREE.GridHelper(1000, 1000, gray, gray);
-    grid2d.position.z = -10;
-    grid2d.rotation.x = Math.PI / 2;
-    scene2d.camera.add(grid2d);
-
-    main.onClick.add(() => {
-      drawer.visible = !drawer.visible;
-    });
-    return { main, drawer };
-  }
-
-  private updateLongProjection() {
-    // Assuming that the lines of the road axis are sorted
-    // TODO: Sort them in case they are not
-    if (this._scene2dSide) {
-      this._longProjection.mesh.removeFromParent();
-      this._longProjection.vertices.mesh.removeFromParent();
-    }
-
-    this._longProjection.clear();
-    this._longProjection = new Lines();
-    if (this._scene2dSide) {
-      const scene2d = this._scene2dSide.get();
-      scene2d.add(this._longProjection.mesh);
-      scene2d.add(this._longProjection.vertices.mesh);
-    }
-
-    if (!this._roadDiagramData) {
-      this._roadDiagramData = {
-        length: 0,
-        mousePosition: null,
-        mouseSegment: null,
-      };
-    }
-
-    const vertices = this._lines.mesh.geometry.attributes.position;
-
-    const v1 = new THREE.Vector3();
-    const v2 = new THREE.Vector3();
-    const points: [number, number, number][] = [];
-    let accumulatedX = 0;
-    let minY = Number.MAX_VALUE;
-    for (let i = 0; i < vertices.count * 3 - 5; i += 6) {
-      const x1 = vertices.array[i];
-      const y1 = vertices.array[i + 1];
-      const z1 = vertices.array[i + 2];
-      const x2 = vertices.array[i + 3];
-      const y2 = vertices.array[i + 4];
-      const z2 = vertices.array[i + 5];
-
-      if (!points.length) {
-        points.push([0, y1, 0]);
-      }
-
-      v1.set(x1, y1, z1);
-      v2.set(x2, y2, z2);
-      const length = v1.distanceTo(v2);
-      accumulatedX += length;
-      points.push([accumulatedX, y2, 0]);
-
-      if (y2 < minY) {
-        minY = y2;
-      }
-    }
-    const ids = this._longProjection.addPoints(points);
-    this._longProjection.add(ids);
-
-    this._roadDiagramData.length = accumulatedX;
-
-    this.updateSideDiagram(accumulatedX, minY);
-  }
-
-  private updateSideDiagram(distance: number, minY: number) {
-    if (!this._scene2dSide) return;
-    const start = new THREE.Vector3(0, 0, 0);
-    const one = new THREE.Vector3(1, 0, 0);
-    const end = new THREE.Vector3(distance, 0, 0);
-
-    if (!this._sideRoadDiagram) {
-      const regularLine = new THREE.LineBasicMaterial({ color: 0xffffff });
-      const dashedLine = new THREE.LineDashedMaterial({
-        color: 0xffffff,
-        dashSize: 1,
-        gapSize: 0.5,
-      });
-
-      const sideBottomGeometry = new THREE.BufferGeometry().setFromPoints([
-        start,
-        one,
-      ]);
-
-      const middleGeometry = new THREE.BufferGeometry().setFromPoints([
-        start,
-        one,
-      ]);
-
-      const top = new THREE.Line(sideBottomGeometry, regularLine);
-      const middle = new THREE.Line(middleGeometry, dashedLine);
-      const bottom = new THREE.Line(sideBottomGeometry, regularLine);
-
-      top.position.y = minY - 6;
-      middle.position.y = minY - 10;
-      bottom.position.y = minY - 13;
-      const scene = this._scene2dSide.get();
-      scene.add(top);
-      scene.add(middle);
-      scene.add(bottom);
-
-      this._sideRoadDiagram = { top, bottom, middle };
-    }
-
-    const { top, bottom, middle } = this._sideRoadDiagram;
-    top.position.y = minY - 6;
-    middle.position.y = minY - 10;
-    bottom.position.y = minY - 13;
-    top.scale.x = distance;
-    bottom.scale.x = distance;
-    middle.geometry.setFromPoints([start, end]);
-    middle.computeLineDistances();
-  }
-
-  private async updateCrossSection() {
-    if (!this._plane || !this._scene2dTrans) return;
-    const meshes = this._plane.edges.get();
-    const scene = this._scene2dTrans.get();
-    const translate = new THREE.Matrix4();
-    const rotate = new THREE.Matrix4();
-    const up = new THREE.Vector3(0, 1, 0);
-    for (const name in meshes) {
-      if (!this._crossSectionLines[name]) {
-        const mesh = new THREE.LineSegments();
-        const fill = new THREE.Mesh();
-        this._crossSectionLines[name] = { mesh, fill };
-        scene.add(mesh, fill);
-      }
-      const edge = meshes[name];
-      const { mesh, fill } = this._crossSectionLines[name];
-      mesh.geometry = edge.mesh.geometry;
-      mesh.material = edge.mesh.material;
-      // TODO: This doesn't work well
-      // Bring rotation to center looking at camera
-      mesh.position.set(0, 0, 0);
-      mesh.rotation.set(0, 0, 0);
-      fill.position.set(0, 0, 0);
-      fill.rotation.set(0, 0, 0);
-      mesh.updateMatrix();
-      if (this._plane) {
-        const trans = this._plane.origin;
-        translate.makeTranslation(trans.x, trans.y, trans.z).invert();
-        rotate.lookAt(trans, this._plane.normal, up).invert();
-        mesh.applyMatrix4(translate);
-        mesh.applyMatrix4(rotate);
-        fill.applyMatrix4(translate);
-        fill.applyMatrix4(rotate);
-      }
-      if (edge.fill) {
-        fill.geometry = edge.fill.mesh.geometry;
-        fill.material = edge.fill.mesh.material;
-      }
-      await this._scene2dTrans.update();
-    }
-  }
-
-  private async updateFloorPlan() {
-    if (!this._plane || !this._scene2dTop) return;
-    const fragments = await this.components.tools.get(FragmentManager);
-    const scene = this._scene2dTop.get();
-    for (const group of fragments.groups) {
-      if (this._floorPlanElements[group.uuid]) continue;
-      const newGroup = new THREE.Group();
-      this._floorPlanElements[group.uuid] = newGroup;
-      scene.add(newGroup);
-      newGroup.matrix = group.matrix;
-      for (const child of group.children) {
-        const frag = child as FragmentMesh;
-        const size = frag.fragment.capacity;
-        const newMesh = new THREE.InstancedMesh(
-          frag.geometry,
-          this._basicMaterial,
-          size
-        );
-        newMesh.instanceMatrix = frag.instanceMatrix;
-        newMesh.instanceMatrix.needsUpdate = true;
-        newGroup.add(newMesh);
-      }
-    }
-  }
-
-  private updateMouseMarker() {
-    if (!this._scene2dSide || !this._roadDiagramData) return;
-    if (!this._mouseMarker) {
-      const scene = this._scene2dSide.get();
-      const redLineMaterial = new THREE.LineBasicMaterial({ color: 0xff0000 });
-      const top = new THREE.Vector3(0, 1000, 0);
-      const bottom = new THREE.Vector3(0, -1000, 0);
-      const geometry = new THREE.BufferGeometry().setFromPoints([top, bottom]);
-      const line = new THREE.Line(geometry, redLineMaterial);
-      scene.add(line);
-
-      const zero = new THREE.Vector3();
-      const verticalGeom = new THREE.BufferGeometry().setFromPoints([zero]);
-      const verticalMat = new THREE.PointsMaterial({
-        color: "red",
-        size: 15,
-      });
-      const verticalMarker = new THREE.Points(verticalGeom, verticalMat);
-      scene.add(verticalMarker);
-
-      this._mouseMarker = { line, verticalMarker };
-    }
-    const { line, verticalMarker } = this._mouseMarker;
-    line.visible = this._roadDiagramData.mousePosition !== null;
-    verticalMarker.visible = this._roadDiagramData.mousePosition !== null;
-    if (this._roadDiagramData.mousePosition !== null) {
-      line.position.x = this._roadDiagramData.mousePosition;
-      verticalMarker.position.x = this._roadDiagramData.mousePosition;
-      verticalMarker.position.y = this.getCurrentVerticalProjectionHeight();
-    }
-  }
-
-  private getCurrentVerticalProjectionHeight() {
-    if (!this._roadDiagramData) return 0;
-    if (this._roadDiagramData.mousePosition === null) return 0;
-    const { mousePosition } = this._roadDiagramData;
-    const geometry = this._longProjection.mesh.geometry;
-    const position = geometry.attributes.position;
-    const size = position.count * 3;
-    let segmentIndex = 0;
-    for (let i = 0; i < size - 5; i += 6) {
-      const x1 = position.array[i];
-      const y1 = position.array[i + 1];
-      const x2 = position.array[i + 3];
-      const y2 = position.array[i + 4];
-      if (mousePosition > x1 && mousePosition < x2) {
-        this._roadDiagramData.mouseSegment = segmentIndex;
-        const slope = (y2 - y1) / (x2 - x1);
-        const originY = (mousePosition - x1) * slope;
-        return originY + y1;
-      }
-      segmentIndex++;
-    }
-    return 0;
-=======
-    return undefined as any;
->>>>>>> 022b7ff2
   }
 }
 
