--- conflicted
+++ resolved
@@ -35,11 +35,8 @@
     type: CivilMarkerType;
   }>();
 
-<<<<<<< HEAD
-=======
   private _curveMeshes: FRAGS.CurveMesh[] = [];
 
->>>>>>> 2bdf974f
   mouseMarkers: {
     hover: Simple2DMarker;
     select: Simple2DMarker;
