--- conflicted
+++ resolved
@@ -33,13 +33,6 @@
 
   private _curveMeshes: FRAGS.CurveMesh[] = [];
 
-<<<<<<< HEAD
-  protected constructor(components: Components) {
-    super(components);
-    this.scene = new Simple2DScene(this.components, false);
-=======
-  markerManager: MarkerManager;
-
   mouseMarkers: {
     hover: Simple2DMarker;
     select: Simple2DMarker;
@@ -48,14 +41,12 @@
   protected constructor(components: Components) {
     super(components);
     this.scene = new Simple2DScene(this.components, false);
-    this.markerManager = new MarkerManager(this.components, this.scene);
 
     this.mouseMarkers = {
       select: this.newMouseMarker(components, "#ffffff"),
       hover: this.newMouseMarker(components, "#575757"),
     };
 
->>>>>>> 8ce261d2
     this.setupEvents();
     this.adjustRaycasterOnZoom();
   }
@@ -152,27 +143,15 @@
         );
 
         if (intersects) {
-<<<<<<< HEAD
-          const { point, object } = intersects;
-          mousePositionSphere.position.copy(point);
-          const mesh = object as FRAGS.CurveMesh;
-          console.log(mesh);
-          this.highlighter.select(mesh);
-          // TODO: Example and Test, should be replaced with the actual implementation
-          // this.markerManager.addCivilMarker("Curve", mesh, "Length");
-
-          // this.addKPStations(mesh);
-          this.showKPStations(mesh);
-
-          await this.onHighlight.trigger({ mesh, point });
-=======
           const result = intersects;
           const mesh = result.object as FRAGS.CurveMesh;
           this.highlighter.select(mesh);
           await this.updateMarker(result, "select");
 
           await this.onHighlight.trigger({ mesh, point: result.point });
->>>>>>> 8ce261d2
+
+          this.showKPStations(mesh);
+
           return;
         }
 
