import * as THREE from "three";
import * as FRAGS from "bim-fragment";
import { FragmentsGroup } from "bim-fragment";
import { Component, Event } from "../../base-types";
import { Components, Simple2DScene } from "../../core";
// import { CurveHighlighter } from "./src/curve-highlighter";

export abstract class RoadNavigator extends Component<any> {
  enabled = true;

  caster = new THREE.Raycaster();

  scene: Simple2DScene;

  abstract view: "horizontal" | "vertical";

  protected _curves = new Set<FRAGS.CivilCurve>();
  private curveMeshes: THREE.Object3D[] = [];

<<<<<<< HEAD
  readonly onHighlight = new Event();
  // highlighter: CurveHighlighter;
=======
  readonly onHighlight = new Event<FRAGS.CurveMesh>();
  highlighter: CurveHighlighter;
>>>>>>> c0af9121

  protected constructor(components: Components) {
    super(components);
    this.caster.params.Line = { threshold: 10 };
    this.scene = new Simple2DScene(this.components, false);
    // this.highlighter = new CurveHighlighter(this.scene.get());
    this.setupEvents();
    this.adjustRaycasterOnZoom();
  }

  get() {
    return null as any;
  }

  async draw(model: FragmentsGroup, ids?: Iterable<number>) {
    if (!model.civilData) {
      throw new Error("The provided model doesn't have civil data!");
    }
    const { alignments } = model.civilData;
    const allIDs = ids || alignments.keys();

    const scene = this.scene.get();

    const totalBBox: THREE.Box3 = new THREE.Box3();
    totalBBox.makeEmpty();
    totalBBox.min.set(Number.MAX_VALUE, Number.MAX_VALUE, Number.MAX_VALUE);
    totalBBox.max.set(-Number.MAX_VALUE, -Number.MAX_VALUE, -Number.MAX_VALUE);

    for (const id of allIDs) {
      const alignment = alignments.get(id);
      if (!alignment) {
        throw new Error("Alignment not found!");
      }

      for (const curve of alignment[this.view]) {
        this._curves.add(curve);
        scene.add(curve.mesh);
        this.curveMeshes.push(curve.mesh);

        if (!totalBBox.isEmpty()) {
          totalBBox.expandByObject(curve.mesh);
        } else {
          curve.mesh.geometry.computeBoundingBox();
          const cbox = curve.mesh.geometry.boundingBox;

          if (cbox instanceof THREE.Box3) {
            totalBBox.copy(cbox).applyMatrix4(curve.mesh.matrixWorld);
          }
        }
      }
    }

    await this.scene.controls.fitToBox(totalBBox, false);
  }

  setupEvents() {
    const mousePositionSphere = new THREE.Mesh(
      new THREE.SphereGeometry(0.5),
      new THREE.MeshBasicMaterial({ color: 0xff0000 })
    );

    this.scene.get().add(mousePositionSphere);

    this.scene.uiElement
      .get("container")
      .domElement.addEventListener("mousemove", (event) => {
        const dom = this.scene.uiElement.get("container").domElement;
        const mouse = new THREE.Vector2();
        const rect = dom.getBoundingClientRect();
        mouse.x = ((event.clientX - rect.left) / rect.width) * 2 - 1;
        mouse.y = -((event.clientY - rect.top) / rect.height) * 2 + 1;

        this.caster.setFromCamera(mouse, this.scene.camera);
        const intersects = this.caster.intersectObjects(this.curveMeshes);

        if (intersects.length > 0) {
          const { point, object } = intersects[0];
          if (object instanceof FRAGS.CurveMesh) {
            mousePositionSphere.position.copy(point);
            this.highlighter.hover(object);
            return;
          }
        }

        this.highlighter.unHover();
      });

    this.scene.uiElement
      .get("container")
      .domElement.addEventListener("click", async (event) => {
        const dom = this.scene.uiElement.get("container").domElement;
        const mouse = new THREE.Vector2();
        const rect = dom.getBoundingClientRect();
        mouse.x = ((event.clientX - rect.left) / rect.width) * 2 - 1;
        mouse.y = -((event.clientY - rect.top) / rect.height) * 2 + 1;

        this.caster.setFromCamera(mouse, this.scene.camera);
        const intersects = this.caster.intersectObjects(this.curveMeshes);

        if (intersects.length > 0) {
          const curve = intersects[0].object;
          if (curve instanceof FRAGS.CurveMesh) {
            this.highlighter.select(curve);
            await this.onHighlight.trigger(curve);
            return;
          }
        }

        this.highlighter.unSelect();
      });
  }

  dispose() {
    // this.highlighter.dispose();
    this.clear();
    this.onHighlight.reset();
    this.caster = null as any;
    this.scene.dispose();
    this._curves = null as any;
  }

  clear() {
    for (const curve of this._curves) {
      curve.mesh.removeFromParent();
    }
    this._curves.clear();
  }

  private adjustRaycasterOnZoom() {
    this.scene.controls.addEventListener("update", () => {
      const { zoom, left, right, top, bottom } = this.scene.camera;
      const width = left - right;
      const height = top - bottom;
      const screenSize = Math.max(width, height);
      const realScreenSize = screenSize / zoom;
      const range = 50;
      this.caster.params.Line.threshold = realScreenSize / range;
    });
  }
}<|MERGE_RESOLUTION|>--- conflicted
+++ resolved
@@ -17,13 +17,8 @@
   protected _curves = new Set<FRAGS.CivilCurve>();
   private curveMeshes: THREE.Object3D[] = [];
 
-<<<<<<< HEAD
-  readonly onHighlight = new Event();
-  // highlighter: CurveHighlighter;
-=======
   readonly onHighlight = new Event<FRAGS.CurveMesh>();
   highlighter: CurveHighlighter;
->>>>>>> c0af9121
 
   protected constructor(components: Components) {
     super(components);
