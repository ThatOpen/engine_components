--- conflicted
+++ resolved
@@ -144,11 +144,7 @@
           const mesh = object as FRAGS.CurveMesh;
           this.highlighter.select(mesh);
           // TODO: Example and Test, should be replaced with the actual implementation
-<<<<<<< HEAD
-          this.markerManager.addCivilMarker("Curve", mesh, "Length");
-=======
           // this.markerManager.addCivilMarker("Curve", mesh, "Length");
->>>>>>> 5e20db5b
           await this.onHighlight.trigger({ mesh, point });
           return;
         }
