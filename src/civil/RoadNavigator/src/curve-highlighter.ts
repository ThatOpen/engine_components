import * as THREE from "three";
<<<<<<< HEAD
import { Line2 } from "three/examples/jsm/lines/Line2";
import { LineGeometry } from "three/examples/jsm/lines/LineGeometry";
import { LineMaterial } from "three/examples/jsm/lines/LineMaterial";

export class CurveHighlighter {
  protected scene: THREE.Scene | THREE.Group;
  private _highlightColor: THREE.ColorRepresentation;
  activeSelection: Line2 | undefined | THREE.Line;

  constructor(scene: THREE.Group | THREE.Scene) {
    this.scene = scene;
    this._highlightColor = 0xbcf124;
  }

  set highlightColor(color: THREE.ColorRepresentation) {
    this._highlightColor = color;
  }

  highlight(curve: THREE.LineSegments) {
    if (this.activeSelection) {
      this.scene.remove(this.activeSelection);
=======
import * as FRAGS from "bim-fragment";
import { Line2 } from "three/examples/jsm/lines/Line2";
import { LineGeometry } from "three/examples/jsm/lines/LineGeometry";
import { LineMaterial } from "three/examples/jsm/lines/LineMaterial";


export class CurveHighlighter {
  private scene: THREE.Scene | THREE.Group;

  static settings = {
    colors: {
      LINE: [213 / 255, 0 / 255, 255 / 255],
      CIRCULARARC: [0 / 255, 46, 255 / 255],
      CLOTHOID: [0 / 255, 255 / 255, 234 / 255],
      PARABOLIC: [0 / 255, 255 / 255, 72 / 255],
    } as { [curve: string]: number[] },
  };

  selectCurve: Line2;

  selectPoints: THREE.Points;

  hoverCurve: Line2;

  hoverPoints: THREE.Points;

  constructor(scene: THREE.Group | THREE.Scene) {
    this.scene = scene;
    this.hoverCurve = this.newCurve(0.003, 0x444444, false);
    this.hoverPoints = this.newPoints(5, 0x444444);
    this.selectCurve = this.newCurve(0.005, 0xffffff, true);
    this.selectPoints = this.newPoints(7, 0xffffff);
  }

  dispose() {
    if (this.selectCurve) {
      this.scene.remove(this.selectCurve);
    }

    this.selectCurve.material.dispose();
    this.selectCurve.geometry.dispose();
    this.selectCurve = null as any;

    this.hoverCurve.material.dispose();
    this.hoverCurve.geometry.dispose();
    this.hoverCurve = null as any;

    (this.hoverPoints.material as THREE.Material).dispose();
    this.hoverPoints.geometry.dispose();

    (this.selectPoints.material as THREE.Material).dispose();
    this.selectPoints.geometry.dispose();

    this.scene = null as any;
  }

  select(mesh: FRAGS.CurveMesh) {
    this.highlight(mesh, this.selectCurve, this.selectPoints, true);
  }

  unSelect() {
    this.selectCurve.removeFromParent();
    this.selectPoints.removeFromParent();
  }

  hover(mesh: FRAGS.CurveMesh) {
    this.highlight(mesh, this.hoverCurve, this.hoverPoints, false);
  }

  unHover() {
    this.hoverCurve.removeFromParent();
    this.hoverPoints.removeFromParent();
  }

  private highlight(
    mesh: FRAGS.CurveMesh,
    curve: Line2,
    points: THREE.Points,
    useColors: boolean
  ) {
    const { alignment } = mesh.curve;

    this.scene.add(curve);
    this.scene.add(points);

    const lines: number[] = [];
    const colors: number[] = [];
    const vertices: THREE.Vector3[] = [];
    for (const foundCurve of alignment.horizontal) {
      const position = foundCurve.mesh.geometry.attributes.position;
      for (const coord of position.array) {
        lines.push(coord);
      }
      if (useColors) {
        const type = foundCurve.data.TYPE;
        const found = CurveHighlighter.settings.colors[type] || [1, 1, 1];
        for (let i = 0; i < position.count; i++) {
          colors.push(...found);
        }
      }
      const [x, y, z] = position.array;
      vertices.push(new THREE.Vector3(x, y, z));
>>>>>>> c0af9121
    }
    const lGeom = new LineGeometry();
    lGeom.setPositions(
      new Float32Array(curve.geometry.attributes.position.array)
    );
    const lMat = new LineMaterial({
      color: this._highlightColor,
      linewidth: 0.015,
      worldUnits: false,
    });
    const line = new Line2(lGeom, lMat);
    this.scene.add(line);
    this.activeSelection = line;
  }

<<<<<<< HEAD
  dispose() {
    if (this.activeSelection) {
      this.scene.remove(this.activeSelection);
    }
    this.activeSelection = null as any;
    this.scene = null as any;
    this._highlightColor = null as any;
=======
    const lastX = lines[lines.length - 3];
    const lastY = lines[lines.length - 2];
    const lastZ = lines[lines.length - 1];
    vertices.push(new THREE.Vector3(lastX, lastY, lastZ));

    if (lines.length / 3 > curve.geometry.attributes.position.count) {
      curve.geometry.dispose();
      curve.geometry = new LineGeometry();
    }

    curve.geometry.setPositions(lines);
    if (useColors) {
      curve.geometry.setColors(colors);
    }

    points.geometry.setFromPoints(vertices);
  }

  private newCurve(linewidth: number, color: number, vertexColors: boolean) {
    const selectGeometry = new LineGeometry();
    const selectMaterial = new LineMaterial({
      color,
      linewidth,
      vertexColors,
      worldUnits: false,
    });
    const curve = new Line2(selectGeometry, selectMaterial);
    this.scene.add(curve);
    return curve;
  }

  private newPoints(size: number, color: number) {
    const pointsGeometry = new THREE.BufferGeometry();
    const pointsAttr = new THREE.BufferAttribute(new Float32Array(), 3);
    pointsGeometry.setAttribute("position", pointsAttr);
    const pointsMaterial = new THREE.PointsMaterial({ size, color });
    const points = new THREE.Points(pointsGeometry, pointsMaterial);
    points.frustumCulled = false;
    this.scene.add(points);
    return points;
>>>>>>> c0af9121
  }
}<|MERGE_RESOLUTION|>--- conflicted
+++ resolved
@@ -1,27 +1,4 @@
 import * as THREE from "three";
-<<<<<<< HEAD
-import { Line2 } from "three/examples/jsm/lines/Line2";
-import { LineGeometry } from "three/examples/jsm/lines/LineGeometry";
-import { LineMaterial } from "three/examples/jsm/lines/LineMaterial";
-
-export class CurveHighlighter {
-  protected scene: THREE.Scene | THREE.Group;
-  private _highlightColor: THREE.ColorRepresentation;
-  activeSelection: Line2 | undefined | THREE.Line;
-
-  constructor(scene: THREE.Group | THREE.Scene) {
-    this.scene = scene;
-    this._highlightColor = 0xbcf124;
-  }
-
-  set highlightColor(color: THREE.ColorRepresentation) {
-    this._highlightColor = color;
-  }
-
-  highlight(curve: THREE.LineSegments) {
-    if (this.activeSelection) {
-      this.scene.remove(this.activeSelection);
-=======
 import * as FRAGS from "bim-fragment";
 import { Line2 } from "three/examples/jsm/lines/Line2";
 import { LineGeometry } from "three/examples/jsm/lines/LineGeometry";
@@ -124,31 +101,8 @@
       }
       const [x, y, z] = position.array;
       vertices.push(new THREE.Vector3(x, y, z));
->>>>>>> c0af9121
     }
-    const lGeom = new LineGeometry();
-    lGeom.setPositions(
-      new Float32Array(curve.geometry.attributes.position.array)
-    );
-    const lMat = new LineMaterial({
-      color: this._highlightColor,
-      linewidth: 0.015,
-      worldUnits: false,
-    });
-    const line = new Line2(lGeom, lMat);
-    this.scene.add(line);
-    this.activeSelection = line;
-  }
 
-<<<<<<< HEAD
-  dispose() {
-    if (this.activeSelection) {
-      this.scene.remove(this.activeSelection);
-    }
-    this.activeSelection = null as any;
-    this.scene = null as any;
-    this._highlightColor = null as any;
-=======
     const lastX = lines[lines.length - 3];
     const lastY = lines[lines.length - 2];
     const lastZ = lines[lines.length - 1];
@@ -189,6 +143,5 @@
     points.frustumCulled = false;
     this.scene.add(points);
     return points;
->>>>>>> c0af9121
   }
 }