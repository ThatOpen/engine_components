import { UIComponent, UI } from "./base-types";
import { Component } from "./component";
import { DrawManager } from "../annotation/DrawManager";
import { Button } from "../ui/ButtonComponent";

export interface SVGAnnotationStyle {
  fillColor: string;
  strokeWidth: number;
  strokeColor: string;
}

export abstract class BaseSVGAnnotation extends Component<null> implements UI {
  abstract name: string;
  abstract uiElement: UIComponent;
  protected _enabled: boolean = false;
  protected _isDrawing: boolean = false;
  protected _svgViewport?: SVGElement | null = null;
  private _drawManager: DrawManager | null | undefined;
  private _draw: (e?: MouseEvent) => void = (e) => this.draw(e);
  private _start: (e?: MouseEvent) => void = (e) => this.start(e);
  private _end: (e?: MouseEvent) => void = (e) => this.end(e);
  private _cancel: (e?: KeyboardEvent) => void = (e) => {
    e?.stopImmediatePropagation();
    if (e?.key === "Escape") {
      this.cancel();
    }
  };

  set svgViewport(value: SVGElement | undefined | null) {
    this._svgViewport = value;
  }

  get svgViewport() {
    return this._svgViewport ?? undefined;
  }

  set enabled(value: boolean) {
    if (this._svgViewport) {
      if (value) {
        this._svgViewport.addEventListener("mousemove", this._draw);
        this._svgViewport.addEventListener("mousedown", this._start);
        this._svgViewport.addEventListener("mouseup", this._end);
        document.addEventListener("keydown", this._cancel);
        this.uiElement.active = true;
        this._enabled = true;
      } else {
        this.uiElement.active = false;
        this._enabled = false;
        this._svgViewport.removeEventListener("mousemove", this._draw);
        this._svgViewport.removeEventListener("mousedown", this._start);
        this._svgViewport.removeEventListener("mouseup", this._end);
        document.removeEventListener("keydown", this._cancel);
      }
    } else {
      this.uiElement.active = false;
      this._enabled = false;
    }
  }

  get enabled() {
    return this._enabled;
  }

  get canDraw() {
    return this.enabled && this._svgViewport;
  }

  set drawManager(manager: DrawManager | null | undefined) {
    this._drawManager = manager;
    if (manager) {
      manager.addDrawingTool(this.name, this);
      if (this.uiElement instanceof Button) {
        manager.uiElement.drawingTools.addButton(this.uiElement);
      }
      this.svgViewport = manager.viewport.get();
    } else {
      this.svgViewport = null;
    }
  }

  get drawManager() {
    return this._drawManager;
  }

<<<<<<< HEAD
  // @ts-ignore
  start(e?: MouseEvent) {}
  // @ts-ignore
  draw(e?: MouseEvent) {}
  // @ts-ignore
  end(e?: MouseEvent) {}
  // @ts-ignore
  cancel(e?: KeyboardEvent) {}
  get() {
    return null;
  }
=======
    start(e?: MouseEvent) {
        console.log(e)
    }

    draw(e?: MouseEvent) {
        console.log(e)
    }

    end(e?: MouseEvent) {
        console.log(e)
    }
    
    cancel(e?: KeyboardEvent) {
        console.log(e)
    }

    get() {
        return null
    }
    
>>>>>>> 8969ecb0
}<|MERGE_RESOLUTION|>--- conflicted
+++ resolved
@@ -4,97 +4,80 @@
 import { Button } from "../ui/ButtonComponent";
 
 export interface SVGAnnotationStyle {
-  fillColor: string;
-  strokeWidth: number;
-  strokeColor: string;
+    fillColor: string
+    strokeWidth: number
+    strokeColor: string
 }
 
 export abstract class BaseSVGAnnotation extends Component<null> implements UI {
-  abstract name: string;
-  abstract uiElement: UIComponent;
-  protected _enabled: boolean = false;
-  protected _isDrawing: boolean = false;
-  protected _svgViewport?: SVGElement | null = null;
-  private _drawManager: DrawManager | null | undefined;
-  private _draw: (e?: MouseEvent) => void = (e) => this.draw(e);
-  private _start: (e?: MouseEvent) => void = (e) => this.start(e);
-  private _end: (e?: MouseEvent) => void = (e) => this.end(e);
-  private _cancel: (e?: KeyboardEvent) => void = (e) => {
-    e?.stopImmediatePropagation();
-    if (e?.key === "Escape") {
-      this.cancel();
+
+    abstract name: string
+    abstract uiElement: UIComponent
+    protected _enabled: boolean = false
+    protected _isDrawing: boolean = false
+    protected _svgViewport?: SVGElement | null = null
+    private _drawManager: DrawManager | null | undefined
+    private _draw: (e?: MouseEvent) => void = e => this.draw(e)
+    private _start: (e?: MouseEvent) => void = e => this.start(e)
+    private _end: (e?: MouseEvent) => void = e => this.end(e)
+    private _cancel: (e?: KeyboardEvent) => void = e => {e?.stopImmediatePropagation(); if (e?.key === "Escape") {this.cancel()}}
+
+    set svgViewport(value: SVGElement | undefined | null) {
+        this._svgViewport = value
     }
-  };
 
-  set svgViewport(value: SVGElement | undefined | null) {
-    this._svgViewport = value;
-  }
+    get svgViewport() {
+        return this._svgViewport?? undefined
+    }
 
-  get svgViewport() {
-    return this._svgViewport ?? undefined;
-  }
+    set enabled(value: boolean) {
+        if (this._svgViewport) {
+            if (value) {
+                this._svgViewport.addEventListener("mousemove", this._draw)
+                this._svgViewport.addEventListener("mousedown", this._start)
+                this._svgViewport.addEventListener("mouseup", this._end)
+                document.addEventListener("keydown", this._cancel)
+                this.uiElement.active = true
+                this._enabled = true
+            } else {
+                this.uiElement.active = false
+                this._enabled = false
+                this._svgViewport.removeEventListener("mousemove", this._draw)
+                this._svgViewport.removeEventListener("mousedown", this._start)
+                this._svgViewport.removeEventListener("mouseup", this._end)
+                document.removeEventListener("keydown", this._cancel)
+            }
+        } else {
+            this.uiElement.active = false
+            this._enabled = false
+        }
+    }
 
-  set enabled(value: boolean) {
-    if (this._svgViewport) {
-      if (value) {
-        this._svgViewport.addEventListener("mousemove", this._draw);
-        this._svgViewport.addEventListener("mousedown", this._start);
-        this._svgViewport.addEventListener("mouseup", this._end);
-        document.addEventListener("keydown", this._cancel);
-        this.uiElement.active = true;
-        this._enabled = true;
-      } else {
-        this.uiElement.active = false;
-        this._enabled = false;
-        this._svgViewport.removeEventListener("mousemove", this._draw);
-        this._svgViewport.removeEventListener("mousedown", this._start);
-        this._svgViewport.removeEventListener("mouseup", this._end);
-        document.removeEventListener("keydown", this._cancel);
-      }
-    } else {
-      this.uiElement.active = false;
-      this._enabled = false;
+    get enabled() {
+        return this._enabled
     }
-  }
 
-  get enabled() {
-    return this._enabled;
-  }
+    get canDraw() {
+        return this.enabled && this._svgViewport
+    }
 
-  get canDraw() {
-    return this.enabled && this._svgViewport;
-  }
+    set drawManager(manager: DrawManager | null | undefined) {
+        this._drawManager = manager
+        if (manager) {
+            manager.addDrawingTool(this.name, this)
+            if (this.uiElement instanceof Button) {
+                manager.uiElement.drawingTools.addButton(this.uiElement)
+            }
+            this.svgViewport = manager.viewport.get()
+        } else {
+            this.svgViewport = null
+        }
+    }
 
-  set drawManager(manager: DrawManager | null | undefined) {
-    this._drawManager = manager;
-    if (manager) {
-      manager.addDrawingTool(this.name, this);
-      if (this.uiElement instanceof Button) {
-        manager.uiElement.drawingTools.addButton(this.uiElement);
-      }
-      this.svgViewport = manager.viewport.get();
-    } else {
-      this.svgViewport = null;
+    get drawManager() {
+        return this._drawManager
     }
-  }
 
-  get drawManager() {
-    return this._drawManager;
-  }
-
-<<<<<<< HEAD
-  // @ts-ignore
-  start(e?: MouseEvent) {}
-  // @ts-ignore
-  draw(e?: MouseEvent) {}
-  // @ts-ignore
-  end(e?: MouseEvent) {}
-  // @ts-ignore
-  cancel(e?: KeyboardEvent) {}
-  get() {
-    return null;
-  }
-=======
     start(e?: MouseEvent) {
         console.log(e)
     }
@@ -106,7 +89,7 @@
     end(e?: MouseEvent) {
         console.log(e)
     }
-    
+
     cancel(e?: KeyboardEvent) {
         console.log(e)
     }
@@ -114,6 +97,5 @@
     get() {
         return null
     }
-    
->>>>>>> 8969ecb0
+
 }