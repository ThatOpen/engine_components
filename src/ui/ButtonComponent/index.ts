import {
  createPopper,
  Placement,
  Instance as PopperInstance,
} from "@popperjs/core";
import { Event } from "../../base-types/base-types";
import { Toolbar } from "../ToolbarComponent";
import { Components } from "../../core/Components";
import { SimpleUIComponent } from "../SimpleUIComponent";

interface IButtonOptions {
  materialIconName?: string;
  id?: string;
  name?: string;
  tooltip?: string;
  closeOnClick?: boolean;
}

export class Button extends SimpleUIComponent<HTMLButtonElement> {
  name: string = "TooeenButton";
  menu: Toolbar;

  onClicked = new Event<any>();
<<<<<<< HEAD

  static Class = {
    Base: `
    relative flex gap-x-2 items-center justify-start bg-transparent text-white text-base rounded-md h-fit p-2
    hover:cursor-pointer hover:bg-ifcjs-200 hover:text-ifcjs-100
    data-[active=true]:cursor-pointer data-[active=true]:bg-ifcjs-200 data-[active=true]:text-ifcjs-100
    disabled:cursor-default disabled:bg-transparent disabled:text-gray-500
    transition-all
    `,
    Label: "text-base whitespace-nowrap",
  };
=======
>>>>>>> 06fed63d

  private _closeOnClick = true;
  private _parent!: Toolbar;
  private _popper: PopperInstance;
  private _label: string | null = null;
  private _labelElement = document.createElement("p");

  set label(value: string | null) {
    this._label = null;
    this._labelElement.textContent = value;
    if (value) {
      this._labelElement.classList.remove("hidden");
    } else {
      this._labelElement.classList.add("hidden");
    }
  }

  get label() {
    return this._label;
  }

  set onclick(listener: (e?: MouseEvent) => void) {
    this.domElement.onclick = (e) => {
      e.stopImmediatePropagation();
      listener(e);
      if (this._closeOnClick) {
        this._components.ui.closeMenus();
        this._components.ui.contextMenu.visible = false;
      }
    };
  }

  set parent(toolbar: Toolbar) {
    this._parent = toolbar;
    this.menu.position = toolbar.position;
    this.updateMenuPlacement();
  }

  get parent() {
    return this._parent;
  }

  constructor(components: Components, options?: IButtonOptions) {
    const btn = document.createElement("button");
    btn.type = "button";
<<<<<<< HEAD
    btn.className = Button.Class.Base;
    super(components, btn, options?.id);
    this._labelElement.className = Button.Class.Label;
=======
    btn.className = `
    relative flex gap-x-2 items-center justify-start bg-transparent text-white text-base rounded-md h-fit p-2
    hover:cursor-pointer hover:bg-ifcjs-200 hover:text-ifcjs-100
    data-[active=true]:cursor-pointer data-[active=true]:bg-ifcjs-200 data-[active=true]:text-ifcjs-100
    disabled:cursor-default disabled:bg-transparent disabled:text-gray-500
    transition-all
    `;
    super(components, btn, options?.id);
    this._labelElement.className = "text-base whitespace-nowrap";
>>>>>>> 06fed63d
    this.label = options?.name ? options.name : null;
    if (options?.materialIconName) {
      const icon = document.createElement("span");
      icon.className = "material-icons md-18";
      icon.textContent = options?.materialIconName;
      btn.append(icon);
    }
    this.domElement.append(this._labelElement);
    if (options?.closeOnClick !== undefined) {
      this._closeOnClick = options.closeOnClick;
    }

    this.domElement.onclick = (e) => {
      e.stopImmediatePropagation();
      if (!this.parent?.parent) {
        this._components.ui.closeMenus();
      }
      this.parent?.closeMenus();
      this.menu.visible = true;
      this._popper.update();
    };

    // #region Extensible menu
    this.menu = new Toolbar(components);
    this.menu.visible = false;
    this.menu.parent = this;
    this.menu.setDirection("vertical");
    this.domElement.append(this.menu.domElement);
    this._popper = createPopper(this.domElement, this.menu.domElement, {
      modifiers: [
        {
          name: "offset",
          options: { offset: [0, 15] },
        },
        {
          name: "preventOverflow",
          options: { boundary: this._components.ui.viewerContainer },
        },
      ],
    });
    // #endregion

    this.onEnabled.on(() => (this.domElement.disabled = false));
    this.onDisabled.on(() => (this.domElement.disabled = true));
  }

  dispose(onlyChildren = false) {
    this.menu.dispose();
    if (!onlyChildren) {
      this.domElement.remove();
    }
  }

  addChild(...button: Button[]) {
    this.menu.addChild(...button);
  }

  closeMenus() {
    this.menu.closeMenus();
    this.menu.visible = false;
  }

  private updateMenuPlacement() {
    let placement: Placement = "bottom";
    if (this.parent?.position === "bottom") {
      placement = this.parent?.parent ? "right" : "top";
    }
    if (this.parent?.position === "top") {
      placement = this.parent?.parent ? "right" : "bottom";
    }
    if (this.parent?.position === "left") {
      placement = "right";
    }
    if (this.parent?.position === "right") {
      placement = "left";
    }
    this._popper.setOptions({ placement });
  }
}<|MERGE_RESOLUTION|>--- conflicted
+++ resolved
@@ -2,7 +2,8 @@
   createPopper,
   Placement,
   Instance as PopperInstance,
-} from "@popperjs/core";
+  // @ts-ignore
+} from "@popperjs/core/dist/esm";
 import { Event } from "../../base-types/base-types";
 import { Toolbar } from "../ToolbarComponent";
 import { Components } from "../../core/Components";
@@ -21,7 +22,6 @@
   menu: Toolbar;
 
   onClicked = new Event<any>();
-<<<<<<< HEAD
 
   static Class = {
     Base: `
@@ -33,8 +33,6 @@
     `,
     Label: "text-base whitespace-nowrap",
   };
-=======
->>>>>>> 06fed63d
 
   private _closeOnClick = true;
   private _parent!: Toolbar;
@@ -80,21 +78,9 @@
   constructor(components: Components, options?: IButtonOptions) {
     const btn = document.createElement("button");
     btn.type = "button";
-<<<<<<< HEAD
     btn.className = Button.Class.Base;
     super(components, btn, options?.id);
     this._labelElement.className = Button.Class.Label;
-=======
-    btn.className = `
-    relative flex gap-x-2 items-center justify-start bg-transparent text-white text-base rounded-md h-fit p-2
-    hover:cursor-pointer hover:bg-ifcjs-200 hover:text-ifcjs-100
-    data-[active=true]:cursor-pointer data-[active=true]:bg-ifcjs-200 data-[active=true]:text-ifcjs-100
-    disabled:cursor-default disabled:bg-transparent disabled:text-gray-500
-    transition-all
-    `;
-    super(components, btn, options?.id);
-    this._labelElement.className = "text-base whitespace-nowrap";
->>>>>>> 06fed63d
     this.label = options?.name ? options.name : null;
     if (options?.materialIconName) {
       const icon = document.createElement("span");
