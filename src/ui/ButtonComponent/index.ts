import {
  createPopper,
  Placement,
  Instance as PopperInstance,
<<<<<<< HEAD
} from "@popperjs/core";
import { Component, Hideable, UIComponent, Event } from "../../base-types";
=======
  // @ts-ignore
} from "@popperjs/core/dist/esm";
import { Hideable, UIComponent, Event } from "../../base-types/base-types";
import { Component } from "../../base-types/component";
>>>>>>> 8969ecb0
import { Toolbar } from "../ToolbarComponent";
import { Components } from "../../core";

interface IButtonOptions {
  element?: HTMLButtonElement;
  materialIconName?: string;
  id?: string;
  name?: string;
  tooltip?: string;
  closeOnClick?: boolean;
}

export class Button
  extends Component<HTMLButtonElement>
  implements Hideable, UIComponent
{
  name: string;
  domElement: HTMLButtonElement;
  menu: Toolbar;
  components: Components;

  clicked = new Event();

  private _closeOnClick = true;
  private _enabled: boolean = true;
  private _visible: boolean = true;
  private _parent!: Toolbar;
  private _popper: PopperInstance;
  private _active: boolean = false;

  get active() {
    return this._active;
  }
  set active(active: boolean) {
    this.domElement.setAttribute("data-active", String(active));
    this._active = active;
  }

  set visible(visible: boolean) {
    this._visible = visible;
  } // Not implemented yet.
  get visible() {
    return this._visible;
  }

  set enabled(enabled: boolean) {
    this.domElement.disabled = !enabled;
    this._enabled = enabled;
  }

  get enabled() {
    return this._enabled;
  }

  set onclick(listener: (e?: MouseEvent) => void) {
    this.domElement.onclick = (e) => {
      e.stopImmediatePropagation();
      listener(e);
      if (this._closeOnClick) {
        this.components.ui.closeMenus();
        this.components.ui.contextMenu.visible = false;
      }
    };
  }

  set parent(toolbar: Toolbar) {
    this._parent = toolbar;
    this.menu.position = toolbar.position;
    this.updateMenuPlacement();
  }

  get parent() {
    return this._parent;
  }

  constructor(components: Components, options?: IButtonOptions) {
    super();
    this.components = components;
    this.name = options?.name ?? "Custom Button";
    if (options?.element) {
      this.domElement = options.element;
    } else {
      const btn = document.createElement("button");
      btn.id = options?.materialIconName ?? "";
      btn.className = `
      relative flex gap-x-2 items-center bg-transparent text-white rounded-md h-fit p-2
      hover:cursor-pointer hover:bg-ifcjs-200 hover:text-ifcjs-100
      data-[active=true]:cursor-pointer data-[active=true]:bg-ifcjs-200 data-[active=true]:text-ifcjs-100
      disabled:cursor-default disabled:bg-transparent disabled:text-gray-500
      transition-all
      `;
      this.domElement = btn;
      if (options?.materialIconName) {
        const icon = document.createElement("span");
        icon.className = "material-icons md-18";
        icon.innerText = options?.materialIconName;
        btn.append(icon);
      }
      if (options?.name) {
        const name = document.createElement("p");
        name.style.whiteSpace = "nowrap";
        name.innerText = options.name;
        this.domElement.append(name);
      }
      if (options?.closeOnClick !== undefined) {
        this._closeOnClick = options.closeOnClick;
      }
    }

    this.domElement.onclick = (e) => {
      e.stopImmediatePropagation();
      // @ts-ignore
      if (!this.parent?.parent && this.components.ui) {
        this.components.ui.closeMenus();
      }
      this.menu.visible = true;
      this._popper.update();
    };

    // #region Extensible menu
    this.menu = new Toolbar(components);
    this.menu.visible = false;
    this.menu.parent = this;
    this.menu.setDirection("vertical");
    this.domElement.append(this.menu.domElement);
    this._popper = createPopper(this.domElement, this.menu.domElement, {
      modifiers: [
        {
          name: "offset",
          options: { offset: [0, 15] },
        },
        {
          name: "preventOverflow",
          // @ts-ignore
          options: { boundary: this.components.ui.viewerContainer },
        },
      ],
    });
    // #endregion
  }

  dispose(onlyChildren = false) {
    this.menu.dispose();
    if (!onlyChildren) {
      this.domElement.remove();
    }
  }

  get(): HTMLButtonElement {
    return this.domElement;
  }

  addButton(...button: Button[]) {
    this.menu.addButton(...button);
  }

  closeMenus() {
    this.menu.closeMenus();
    this.menu.visible = false;
  }

  private updateMenuPlacement() {
    let placement: Placement = "bottom";
    if (this.parent?.position === "bottom") {
      placement = this.parent?.parent ? "right" : "top";
    }
    if (this.parent?.position === "top") {
      placement = this.parent?.parent ? "right" : "bottom";
    }
    if (this.parent?.position === "left") {
      placement = "right";
    }
    if (this.parent?.position === "right") {
      placement = "left";
    }
    this._popper.setOptions({ placement });
  }
}<|MERGE_RESOLUTION|>--- conflicted
+++ resolved
@@ -2,15 +2,8 @@
   createPopper,
   Placement,
   Instance as PopperInstance,
-<<<<<<< HEAD
 } from "@popperjs/core";
 import { Component, Hideable, UIComponent, Event } from "../../base-types";
-=======
-  // @ts-ignore
-} from "@popperjs/core/dist/esm";
-import { Hideable, UIComponent, Event } from "../../base-types/base-types";
-import { Component } from "../../base-types/component";
->>>>>>> 8969ecb0
 import { Toolbar } from "../ToolbarComponent";
 import { Components } from "../../core";
 
